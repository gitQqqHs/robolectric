--- conflicted
+++ resolved
@@ -35,16 +35,11 @@
 import org.robolectric.manifest.AndroidManifest;
 import org.robolectric.manifest.RoboNotFoundException;
 import org.robolectric.res.ResourceTable;
-<<<<<<< HEAD
 import org.robolectric.shadows.ClassNameResolver;
 import org.robolectric.shadows.LegacyManifestParser;
 import org.robolectric.shadows.ShadowActivityThread;
 import org.robolectric.shadows.ShadowContextImpl;
 import org.robolectric.shadows.ShadowLog;
-=======
-import org.robolectric.shadows.LegacyManifestParser;
-import org.robolectric.shadows.ShadowActivityThread;
->>>>>>> 95eae9b6
 import org.robolectric.shadows.ShadowLooper;
 import org.robolectric.shadows.ShadowPackageParser;
 import org.robolectric.util.ReflectionHelpers;
@@ -202,7 +197,6 @@
       initInstrumentation(activityThread, androidInstrumentation, applicationInfo);
 
       application.onCreate();
-<<<<<<< HEAD
     }
   }
 
@@ -252,8 +246,7 @@
       return applicationName.substring(0, lastDot) + ".Test" + applicationName.substring(lastDot + 1);
     } else {
       return "Test" + applicationName;
-=======
->>>>>>> 95eae9b6
+
     }
   }
 
