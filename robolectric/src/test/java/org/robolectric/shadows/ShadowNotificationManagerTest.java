package org.robolectric.shadows;

import static org.assertj.core.api.Assertions.assertThat;
import static org.junit.Assert.assertEquals;
import static org.junit.Assert.assertNull;
import static org.robolectric.Shadows.shadowOf;

import android.app.Notification;
import android.app.NotificationChannel;
import android.app.NotificationChannelGroup;
import android.app.NotificationManager;
import android.content.Context;
import android.os.Build;
import android.service.notification.StatusBarNotification;
<<<<<<< HEAD
=======
import com.google.common.collect.ImmutableList;
>>>>>>> 1706fc09
import org.junit.Before;
import org.junit.Test;
import org.junit.runner.RunWith;
import org.robolectric.RuntimeEnvironment;
import org.robolectric.RobolectricTestRunner;
import org.robolectric.annotation.Config;

<<<<<<< HEAD
@RunWith(TestRunners.MultiApiSelfTest.class)
=======
@RunWith(RobolectricTestRunner.class)
>>>>>>> 1706fc09
public class ShadowNotificationManagerTest {
  private NotificationManager notificationManager;
  private Notification notification1 = new Notification();
  private Notification notification2 = new Notification();

  @Before public void setUp() {
    notificationManager = (NotificationManager) RuntimeEnvironment.application.getSystemService(Context.NOTIFICATION_SERVICE);
  }

  @Test
  @Config(minSdk = Build.VERSION_CODES.O)
  public void createNotificationChannel() {
    notificationManager.createNotificationChannel(new NotificationChannel("id", "name", 1));

    assertThat(shadowOf(notificationManager).getNotificationChannels()).hasSize(1);
    NotificationChannel channel = (NotificationChannel)shadowOf(notificationManager)
        .getNotificationChannel("id");
    assertThat(channel.getName()).isEqualTo("name");
    assertThat(channel.getImportance()).isEqualTo(1);
  }

  @Test
  @Config(minSdk = Build.VERSION_CODES.O)
  public void createNotificationChannelGroup() {
    notificationManager.createNotificationChannelGroup(new NotificationChannelGroup("id", "name"));

    assertThat(shadowOf(notificationManager).getNotificationChannelGroups()).hasSize(1);
    NotificationChannelGroup group = (NotificationChannelGroup)shadowOf(notificationManager)
        .getNotificationChannelGroup("id");
    assertThat(group.getName()).isEqualTo("name");
  }

  @Test
  @Config(minSdk = Build.VERSION_CODES.O)
<<<<<<< HEAD
=======
  public void createNotificationChannels() {
    NotificationChannel channel1 = new NotificationChannel("id", "name", 1);
    NotificationChannel channel2 = new NotificationChannel("id2", "name2", 1);

    notificationManager.createNotificationChannels(ImmutableList.of(channel1, channel2));

    assertThat(shadowOf(notificationManager).getNotificationChannels()).hasSize(2);
    NotificationChannel channel =
        (NotificationChannel) shadowOf(notificationManager).getNotificationChannel("id");
    assertThat(channel.getName()).isEqualTo("name");
    assertThat(channel.getImportance()).isEqualTo(1);
    channel = (NotificationChannel) shadowOf(notificationManager).getNotificationChannel("id2");
    assertThat(channel.getName()).isEqualTo("name2");
    assertThat(channel.getImportance()).isEqualTo(1);
  }

  @Test
  @Config(minSdk = Build.VERSION_CODES.O)
>>>>>>> 1706fc09
  public void deleteNotificationChannel() {
    final String channelId = "channelId";
    assertThat(shadowOf(notificationManager).isChannelDeleted(channelId)).isFalse();
    notificationManager.createNotificationChannel(new NotificationChannel(channelId, "name", 1));
    assertThat(shadowOf(notificationManager).isChannelDeleted(channelId)).isFalse();
    notificationManager.deleteNotificationChannel(channelId);
    assertThat(shadowOf(notificationManager).isChannelDeleted(channelId)).isTrue();
    assertThat(notificationManager.getNotificationChannel(channelId)).isNull();
    // Per documentation, recreating a deleted channel should have the same settings as the old
    // deleted channel.
    notificationManager.createNotificationChannel(
        new NotificationChannel(channelId, "otherName", 2));
    assertThat(shadowOf(notificationManager).isChannelDeleted(channelId)).isFalse();
    NotificationChannel channel = notificationManager.getNotificationChannel(channelId);
    assertThat(channel.getName()).isEqualTo("name");
    assertThat(channel.getImportance()).isEqualTo(1);
  }

  @Test
<<<<<<< HEAD
=======
  @Config(minSdk = Build.VERSION_CODES.O)
  public void deleteNotificationChannelGroup() {
    final String channelId = "channelId";
    final String channelGroupId = "channelGroupId";
    notificationManager.createNotificationChannelGroup(
        new NotificationChannelGroup(channelGroupId, "groupName"));
    NotificationChannel channel = new NotificationChannel(channelId, "channelName", 1);
    channel.setGroup(channelGroupId);
    notificationManager.createNotificationChannel(channel);
    assertThat(shadowOf(notificationManager).isChannelDeleted(channelId)).isFalse();
    notificationManager.deleteNotificationChannelGroup(channelGroupId);
    assertThat(shadowOf(notificationManager).getNotificationChannelGroup(channelGroupId)).isNull();
    // Per documentation, deleting a channel group also deletes all associated channels.
    assertThat(shadowOf(notificationManager).isChannelDeleted(channelId)).isTrue();
  }

  @Test
>>>>>>> 1706fc09
  @Config(minSdk = Build.VERSION_CODES.N)
  public void areNotificationsEnabled() {
    shadowOf(notificationManager).setNotificationsEnabled(true);
    assertThat(notificationManager.areNotificationsEnabled()).isTrue();
    shadowOf(notificationManager).setNotificationsEnabled(false);
    assertThat(notificationManager.areNotificationsEnabled()).isFalse();
  }

  @Test
  public void testNotify() throws Exception {
    notificationManager.notify(1, notification1);
    assertEquals(1, shadowOf(notificationManager).size());
    assertEquals(notification1, shadowOf(notificationManager).getNotification(null, 1));

    notificationManager.notify(31, notification2);
    assertEquals(2, shadowOf(notificationManager).size());
    assertEquals(notification2, shadowOf(notificationManager).getNotification(null, 31));
  }

  @Test
  public void testNotifyReplaces() throws Exception {
    notificationManager.notify(1, notification1);

    notificationManager.notify(1, notification2);
    assertEquals(1, shadowOf(notificationManager).size());
    assertEquals(notification2, shadowOf(notificationManager).getNotification(null, 1));
  }

  @Test
  public void testNotifyWithTag() throws Exception {
    notificationManager.notify("a tag", 1, notification1);
    assertEquals(1, shadowOf(notificationManager).size());
    assertEquals(notification1, shadowOf(notificationManager).getNotification("a tag", 1));
  }

  @Test
  public void notifyWithTag_shouldReturnNullForNullTag() throws Exception {
    notificationManager.notify("a tag", 1, notification1);
    assertEquals(1, shadowOf(notificationManager).size());
    assertNull(shadowOf(notificationManager).getNotification(null, 1));
  }

  @Test
  public void notifyWithTag_shouldReturnNullForUnknownTag() throws Exception {
    notificationManager.notify("a tag", 1, notification1);
    assertEquals(1, shadowOf(notificationManager).size());
    assertNull(shadowOf(notificationManager).getNotification("unknown tag", 1));
  }

  @Test
  public void testCancel() throws Exception {
    notificationManager.notify(1, notification1);
    notificationManager.cancel(1);

    assertEquals(0, shadowOf(notificationManager).size());
    assertNull(shadowOf(notificationManager).getNotification(null, 1));
  }

  @Test
  public void testCancelWithTag() throws Exception {
    notificationManager.notify("a tag", 1, notification1);
    notificationManager.cancel("a tag", 1);

    assertEquals(0, shadowOf(notificationManager).size());
    assertNull(shadowOf(notificationManager).getNotification(null, 1));
    assertNull(shadowOf(notificationManager).getNotification("a tag", 1));
  }

  @Test
  public void testCancelAll() throws Exception {
    notificationManager.notify(1, notification1);
    notificationManager.notify(31, notification2);
    notificationManager.cancelAll();

    assertEquals(0, shadowOf(notificationManager).size());
    assertNull(shadowOf(notificationManager).getNotification(null, 1));
    assertNull(shadowOf(notificationManager).getNotification(null, 31));
  }

  @Test
  @Config(minSdk = Build.VERSION_CODES.M)
  public void testGetActiveNotifications() throws Exception {
    notificationManager.notify(1, notification1);
    notificationManager.notify(31, notification2);

    StatusBarNotification[] statusBarNotifications =
        shadowOf(notificationManager).getActiveNotifications();
    assertThat(statusBarNotifications)
        .extractingResultOf("getNotification", Notification.class)
        .containsOnly(notification1, notification2);
  }
}<|MERGE_RESOLUTION|>--- conflicted
+++ resolved
@@ -12,22 +12,15 @@
 import android.content.Context;
 import android.os.Build;
 import android.service.notification.StatusBarNotification;
-<<<<<<< HEAD
-=======
 import com.google.common.collect.ImmutableList;
->>>>>>> 1706fc09
 import org.junit.Before;
 import org.junit.Test;
 import org.junit.runner.RunWith;
+import org.robolectric.RobolectricTestRunner;
 import org.robolectric.RuntimeEnvironment;
-import org.robolectric.RobolectricTestRunner;
 import org.robolectric.annotation.Config;
 
-<<<<<<< HEAD
-@RunWith(TestRunners.MultiApiSelfTest.class)
-=======
 @RunWith(RobolectricTestRunner.class)
->>>>>>> 1706fc09
 public class ShadowNotificationManagerTest {
   private NotificationManager notificationManager;
   private Notification notification1 = new Notification();
@@ -62,8 +55,6 @@
 
   @Test
   @Config(minSdk = Build.VERSION_CODES.O)
-<<<<<<< HEAD
-=======
   public void createNotificationChannels() {
     NotificationChannel channel1 = new NotificationChannel("id", "name", 1);
     NotificationChannel channel2 = new NotificationChannel("id2", "name2", 1);
@@ -82,7 +73,6 @@
 
   @Test
   @Config(minSdk = Build.VERSION_CODES.O)
->>>>>>> 1706fc09
   public void deleteNotificationChannel() {
     final String channelId = "channelId";
     assertThat(shadowOf(notificationManager).isChannelDeleted(channelId)).isFalse();
@@ -102,8 +92,6 @@
   }
 
   @Test
-<<<<<<< HEAD
-=======
   @Config(minSdk = Build.VERSION_CODES.O)
   public void deleteNotificationChannelGroup() {
     final String channelId = "channelId";
@@ -121,7 +109,6 @@
   }
 
   @Test
->>>>>>> 1706fc09
   @Config(minSdk = Build.VERSION_CODES.N)
   public void areNotificationsEnabled() {
     shadowOf(notificationManager).setNotificationsEnabled(true);
