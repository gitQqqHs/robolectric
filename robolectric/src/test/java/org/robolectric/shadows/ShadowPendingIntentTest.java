package org.robolectric.shadows;

<<<<<<< HEAD
import static android.app.PendingIntent.FLAG_CANCEL_CURRENT;
import static android.app.PendingIntent.FLAG_IMMUTABLE;
import static android.app.PendingIntent.FLAG_NO_CREATE;
import static android.app.PendingIntent.FLAG_ONE_SHOT;
import static android.app.PendingIntent.FLAG_UPDATE_CURRENT;
import static org.assertj.core.api.Assertions.assertThat;
import static org.junit.Assert.assertNotNull;
import static org.junit.Assert.fail;
=======
import static org.assertj.core.api.Assertions.assertThat;
>>>>>>> eac921e5
import static org.robolectric.Shadows.shadowOf;

import android.app.Activity;
import android.app.PendingIntent;
import android.app.PendingIntent.CanceledException;
import android.content.Context;
import android.content.Intent;
import android.os.Build;
import android.os.Bundle;
import org.junit.Test;
import org.junit.runner.RunWith;
import org.robolectric.RuntimeEnvironment;
import org.robolectric.TestRunners;
import org.robolectric.annotation.Config;

@RunWith(TestRunners.MultiApiSelfTest.class)
public class ShadowPendingIntentTest {

  @Test
  public void getBroadcast_shouldCreateIntentForBroadcast() throws Exception {
    Intent intent = new Intent();
    PendingIntent pendingIntent = PendingIntent.getBroadcast(RuntimeEnvironment.application, 99, intent, 100);
    ShadowPendingIntent shadow = shadowOf(pendingIntent);
    assertThat(shadow.isActivityIntent()).isFalse();
    assertThat(shadow.isBroadcastIntent()).isTrue();
    assertThat(shadow.isServiceIntent()).isFalse();
    assertThat(intent).isEqualTo(shadow.getSavedIntent());
    assertThat((Context) RuntimeEnvironment.application).isEqualTo(shadow.getSavedContext());
    assertThat(shadow.getRequestCode()).isEqualTo(99);
    assertThat(shadow.getFlags()).isEqualTo(100);
  }

  @Test
  public void getActivity_shouldCreateIntentForBroadcast() throws Exception {
    Intent intent = new Intent();
    PendingIntent pendingIntent = PendingIntent.getActivity(RuntimeEnvironment.application, 99, intent, 100);
    ShadowPendingIntent shadow = shadowOf(pendingIntent);
    assertThat(shadow.isActivityIntent()).isTrue();
    assertThat(shadow.isBroadcastIntent()).isFalse();
    assertThat(shadow.isServiceIntent()).isFalse();
    assertThat(intent).isEqualTo(shadow.getSavedIntent());
    assertThat((Context) RuntimeEnvironment.application).isEqualTo(shadow.getSavedContext());
    assertThat(shadow.getRequestCode()).isEqualTo(99);
    assertThat(shadow.getFlags()).isEqualTo(100);
  }

  @Test
  public void getActivities_shouldCreateIntentForBroadcast() throws Exception {
    Intent[] intents = new Intent[] {new Intent(Intent.ACTION_VIEW), new Intent(Intent.ACTION_PICK)};
    PendingIntent pendingIntent = PendingIntent.getActivities(RuntimeEnvironment.application, 99, intents, 100);

    ShadowPendingIntent shadow = shadowOf(pendingIntent);
    assertThat(shadow.getSavedIntents()).isEqualTo(intents);

    pendingIntent.send();
    ShadowApplication application = shadowOf(RuntimeEnvironment.application);
    assertThat(application.getNextStartedActivity()).isEqualTo(intents[0]);
    assertThat(application.getNextStartedActivity()).isEqualTo(intents[1]);
  }

  @Test
  public void getActivities_withBundle_shouldCreateIntentForBroadcast() throws Exception {
    Intent[] intents = new Intent[] {new Intent(Intent.ACTION_VIEW), new Intent(Intent.ACTION_PICK)};
    PendingIntent pendingIntent = PendingIntent.getActivities(RuntimeEnvironment.application, 99, intents, 100, new Bundle());

    ShadowPendingIntent shadow = shadowOf(pendingIntent);
    assertThat(shadow.getSavedIntents()).isEqualTo(intents);

    pendingIntent.send();
    ShadowApplication application = shadowOf(RuntimeEnvironment.application);
    assertThat(application.getNextStartedActivity()).isEqualTo(intents[0]);
    assertThat(application.getNextStartedActivity()).isEqualTo(intents[1]);
  }

  @Test
  public void getService_shouldCreateIntentForBroadcast() throws Exception {
    Intent intent = new Intent();
    PendingIntent pendingIntent = PendingIntent.getService(RuntimeEnvironment.application, 99, intent, 100);
    ShadowPendingIntent shadow = shadowOf(pendingIntent);
    assertThat(shadow.isActivityIntent()).isFalse();
    assertThat(shadow.isBroadcastIntent()).isFalse();
    assertThat(shadow.isServiceIntent()).isTrue();
    assertThat(intent).isEqualTo(shadow.getSavedIntent());
    assertThat((Context) RuntimeEnvironment.application).isEqualTo(shadow.getSavedContext());
    assertThat(shadow.getRequestCode()).isEqualTo(99);
    assertThat(shadow.getFlags()).isEqualTo(100);
  }

<<<<<<< HEAD
  @Test
  public void getActivities_nullIntent() {
    try {
      PendingIntent.getActivities(context, 99, null, 100);
      fail("Expected NullPointerException when creating PendingIntent with null Intent[]");
    } catch (NullPointerException ignore) {
      // expected
    }
  }

  @Test
  public void getActivities_withBundle_nullIntent() {
    try {
      PendingIntent.getActivities(context, 99, null, 100, Bundle.EMPTY);
      fail("Expected NullPointerException when creating PendingIntent with null Intent[]");
    } catch (NullPointerException ignore) {
      // expected
    }
  }

  @Test
  public void send_shouldFillInIntentData() throws Exception {
    Intent intent = new Intent();
    Context context = new Activity();
    PendingIntent pendingIntent = PendingIntent.getActivity(context, 99, intent, 100);

    Activity otherContext = new Activity();
    Intent fillIntent = new Intent().putExtra("TEST", 23);
    pendingIntent.send(otherContext, 0, fillIntent);

    Intent i = shadowOf(otherContext).getNextStartedActivity();
    assertThat(i).isNotNull();
    assertThat(i).isSameAs(intent);
    assertThat(i.getIntExtra("TEST", -1)).isEqualTo(23);
  }

  @Test
  public void send_shouldFillInLastIntentData() throws Exception {
    Intent[] intents = {new Intent("first"), new Intent("second")};
    Context context = new Activity();
    PendingIntent pendingIntent = PendingIntent.getActivities(context, 99, intents, 100);

    Activity otherContext = new Activity();
    Intent fillIntent = new Intent();
    fillIntent.putExtra("TEST", 23);
    pendingIntent.send(otherContext, 0, fillIntent);

    ShadowActivity shadowActivity = shadowOf(otherContext);
    Intent first = shadowActivity.getNextStartedActivity();
    assertThat(first).isNotNull();
    assertThat(first).isSameAs(intents[0]);
    assertThat(first.hasExtra("TEST")).isFalse();

    Intent second = shadowActivity.getNextStartedActivity();
    assertThat(second).isNotNull();
    assertThat(second).isSameAs(intents[1]);
    assertThat(second.getIntExtra("TEST", -1)).isEqualTo(23);
  }

=======
>>>>>>> eac921e5
  @Test
  public void send_shouldNotFillIn_whenPendingIntentIsImmutable() throws Exception {
    Intent intent = new Intent();
<<<<<<< HEAD
    Context context = new Activity();
    PendingIntent pendingIntent = PendingIntent.getActivity(context, 0, intent, FLAG_IMMUTABLE);
=======
    Activity context = new Activity();
    PendingIntent forActivity = PendingIntent.getActivity(context, 99, intent, 100);
>>>>>>> eac921e5

    Activity otherContext = new Activity();
    Intent fillIntent = new Intent().putExtra("TEST", 23);
    pendingIntent.send(otherContext, 0, fillIntent);

    Intent i = shadowOf(otherContext).getNextStartedActivity();
    assertThat(i).isNotNull();
    assertThat(i).isSameAs(intent);
    assertThat(i.hasExtra("TEST")).isFalse();
  }

  @Test
  public void updatePendingIntent() {
    Intent intent = new Intent().putExtra("whatever", 5);
    PendingIntent pendingIntent = PendingIntent.getBroadcast(context, 0, intent, 0);
    ShadowPendingIntent shadowPendingIntent = shadowOf(pendingIntent);

    // Absent FLAG_UPDATE_CURRENT, this should fail to update the Intent extra.
    intent = new Intent().putExtra("whatever", 77);
    PendingIntent.getBroadcast(context, 0, intent, 0);
    assertThat(shadowPendingIntent.getSavedIntent().getIntExtra("whatever", -1)).isEqualTo(5);

    // With FLAG_UPDATE_CURRENT, this should succeed in updating the Intent extra.
    PendingIntent.getBroadcast(context, 0, intent, FLAG_UPDATE_CURRENT);
    assertThat(shadowPendingIntent.getSavedIntent().getIntExtra("whatever", -1)).isEqualTo(77);
  }

  @Test
  public void getActivity_withFlagNoCreate_shouldReturnNullIfNoPendingIntentExists() {
    Intent intent = new Intent();
<<<<<<< HEAD
    assertThat(PendingIntent.getActivity(context, 99, intent, FLAG_NO_CREATE)).isNull();
  }

  @Test
  public void getActivity_withFlagNoCreate_shouldReturnNullIfRequestCodeIsUnmatched() {
    Intent intent = new Intent();
    PendingIntent.getActivity(context, 99, intent, 0);
    assertThat(PendingIntent.getActivity(context, 98, intent, FLAG_NO_CREATE)).isNull();
=======

    PendingIntent pendingIntent = PendingIntent.getActivity(RuntimeEnvironment.application, 99, intent,
        PendingIntent.FLAG_NO_CREATE);

    assertThat(pendingIntent).isNull();
>>>>>>> eac921e5
  }

  @Test
  public void getActivity_withFlagNoCreate_shouldReturnExistingIntent() {
    Intent intent = new Intent();

    PendingIntent.getActivity(RuntimeEnvironment.application, 99, intent, 100);

    Intent identical = new Intent();
    PendingIntent saved = PendingIntent.getActivity(RuntimeEnvironment.application, 99, identical,
        PendingIntent.FLAG_NO_CREATE);

    assertThat(saved).isNotNull();
    assertThat(intent).isSameAs(shadowOf(saved).getSavedIntent());
  }

  @Test
  public void getActivity_withNoFlags_shouldReturnExistingIntent() {
    Intent intent = new Intent();
    PendingIntent.getActivity(context, 99, intent, 100);

    Intent updated = new Intent();
    PendingIntent saved = PendingIntent.getActivity(context, 99, updated, 0);
    assertThat(saved).isNotNull();
    assertThat(intent).isSameAs(shadowOf(saved).getSavedIntent());
  }

  @Test
  public void getActivities_withFlagNoCreate_shouldReturnNullIfNoPendingIntentExists() {
    Intent[] intents = new Intent[] { new Intent(Intent.ACTION_VIEW), new Intent(Intent.ACTION_PICK) };

    PendingIntent pendingIntent = PendingIntent.getActivities(RuntimeEnvironment.application, 99, intents,
        PendingIntent.FLAG_NO_CREATE);

    assertThat(pendingIntent).isNull();
  }

  @Test
  public void getActivities_withFlagNoCreate_shouldReturnNullIfRequestCodeIsUnmatched() {
    Intent[] intents = {new Intent()};
    PendingIntent.getActivities(context, 99, intents, 0);
    assertThat(PendingIntent.getActivities(context, 98, intents, FLAG_NO_CREATE)).isNull();
  }

  @Test
  public void getActivities_withFlagNoCreate_shouldReturnExistingIntent() {
    Intent[] intents = new Intent[] { new Intent(Intent.ACTION_VIEW), new Intent(Intent.ACTION_PICK) };

    PendingIntent.getActivities(RuntimeEnvironment.application, 99, intents, 100);

    Intent[] identicalIntents = new Intent[] { new Intent(Intent.ACTION_VIEW), new Intent(Intent.ACTION_PICK) };
    PendingIntent saved = PendingIntent.getActivities(RuntimeEnvironment.application, 99, identicalIntents,
        PendingIntent.FLAG_NO_CREATE);

    assertThat(saved).isNotNull();
    assertThat(intents).isSameAs(shadowOf(saved).getSavedIntents());
  }

  @Test
  public void getActivities_withNoFlags_shouldReturnExistingIntent() {
    Intent[] intents = {new Intent(Intent.ACTION_VIEW), new Intent(Intent.ACTION_PICK)};
    PendingIntent.getActivities(RuntimeEnvironment.application, 99, intents, 100);

    Intent[] identicalIntents = {new Intent(Intent.ACTION_VIEW), new Intent(Intent.ACTION_PICK)};
    PendingIntent saved = PendingIntent.getActivities(context, 99, identicalIntents, 0);
    assertThat(saved).isNotNull();
    assertThat(intents).isSameAs(shadowOf(saved).getSavedIntents());
  }

  @Test
  public void getBroadcast_withFlagNoCreate_shouldReturnNullIfNoPendingIntentExists() {
    Intent intent = new Intent();

    PendingIntent pendingIntent = PendingIntent.getBroadcast(RuntimeEnvironment.application, 99, intent,
        PendingIntent.FLAG_NO_CREATE);

    assertThat(pendingIntent).isNull();
  }

  @Test
  public void getBroadcast_withFlagNoCreate_shouldReturnNullIfRequestCodeIsUnmatched() {
    Intent intent = new Intent();
    PendingIntent.getBroadcast(context, 99, intent, 0);
    assertThat(PendingIntent.getBroadcast(context, 98, intent, FLAG_NO_CREATE)).isNull();
  }

  @Test
  public void getBroadcast_withFlagNoCreate_shouldReturnExistingIntent() {
    Intent intent = new Intent();

    PendingIntent.getBroadcast(RuntimeEnvironment.application, 99, intent, 100);
    Intent identical = new Intent();
    PendingIntent saved = PendingIntent.getBroadcast(RuntimeEnvironment.application, 99, identical,
        PendingIntent.FLAG_NO_CREATE);

    assertThat(saved).isNotNull();
    assertThat(intent).isSameAs(shadowOf(saved).getSavedIntent());
  }

  @Test
  public void getBroadcast_withNoFlags_shouldReturnExistingIntent() {
    Intent intent = new Intent();
    PendingIntent.getBroadcast(context, 99, intent, 100);

    Intent identical = new Intent();
    PendingIntent saved = PendingIntent.getBroadcast(context, 99, identical, 0);
    assertThat(saved).isNotNull();
    assertThat(intent).isSameAs(shadowOf(saved).getSavedIntent());
  }

  @Test
  public void getService_withFlagNoCreate_shouldReturnNullIfNoPendingIntentExists() {
    Intent intent = new Intent();
<<<<<<< HEAD
    PendingIntent pendingIntent = PendingIntent.getService(context, 99, intent, FLAG_NO_CREATE);
    assertThat(pendingIntent).isNull();
  }

  @Test
  public void getService_withFlagNoCreate_shouldReturnNullIfRequestCodeIsUnmatched() {
    Intent intent = new Intent();
    PendingIntent.getService(context, 99, intent, 0);
    assertThat(PendingIntent.getService(context, 98, intent, FLAG_NO_CREATE)).isNull();
  }

  @Test
  public void getService_withFlagNoCreate_shouldReturnExistingIntent() {
    Intent intent = new Intent();
    PendingIntent.getService(context, 99, intent, 100);

    Intent identical = new Intent();
    PendingIntent saved = PendingIntent.getService(context, 99, identical, FLAG_NO_CREATE);
    assertThat(saved).isNotNull();
    assertThat(intent).isSameAs(shadowOf(saved).getSavedIntent());
  }

  @Test
  public void getService_withNoFlags_shouldReturnExistingIntent() {
    Intent intent = new Intent();
    PendingIntent.getService(context, 99, intent, 100);

    Intent identical = new Intent();
    PendingIntent saved = PendingIntent.getService(context, 99, identical, 0);
    assertThat(saved).isNotNull();
    assertThat(intent).isSameAs(shadowOf(saved).getSavedIntent());
  }

  @Test
  public void cancel_shouldRemovePendingIntentForBroadcast() {
    Intent intent = new Intent();
    PendingIntent pendingIntent = PendingIntent.getBroadcast(context, 99, intent, 100);
    assertNotNull(pendingIntent);
=======

    PendingIntent pendingIntent = PendingIntent.getService(RuntimeEnvironment.application, 99, intent,
        PendingIntent.FLAG_NO_CREATE);
>>>>>>> eac921e5

    assertThat(pendingIntent).isNull();
  }

  @Test
  public void getService_withFlagNoCreate_shouldReturnExistingIntent() {
    Intent intent = new Intent();

    PendingIntent.getService(RuntimeEnvironment.application, 99, intent, 100);

    Intent identical = new Intent();

    PendingIntent saved = PendingIntent.getService(RuntimeEnvironment.application, 99, identical,
        PendingIntent.FLAG_NO_CREATE);

    assertThat(saved).isNotNull();
    assertThat(intent).isEqualTo(shadowOf(saved).getSavedIntent());
  }

  @Test
  public void send_canceledPendingIntent_throwsCanceledException() throws CanceledException {
    Intent intent = new Intent();
    PendingIntent canceled = PendingIntent.getService(context, 99, intent, 100);
    assertNotNull(canceled);

    // Cancel the existing PendingIntent and create a new one in its place.
    PendingIntent current = PendingIntent.getService(context, 99, intent, FLAG_CANCEL_CURRENT);
    assertNotNull(current);

    assertThat(shadowOf(canceled).isCanceled()).isTrue();
    assertThat(shadowOf(current).isCanceled()).isFalse();

    // Sending the new PendingIntent should work as expected.
    current.send();

    // Sending the canceled PendingIntent should produce a CanceledException.
    try {
      canceled.send();
      fail("CanceledException expected when sending a canceled PendingIntent");
    } catch (CanceledException ignore) {
      // expected
    }
  }

  @Test
  public void send_oneShotPendingIntent_shouldCancel() throws CanceledException {
    Intent intent = new Intent();
    PendingIntent pendingIntent = PendingIntent.getService(context, 0, intent, FLAG_ONE_SHOT);
    assertThat(shadowOf(pendingIntent).isCanceled()).isFalse();

    pendingIntent.send();
    assertThat(shadowOf(pendingIntent).isCanceled()).isTrue();
    assertThat(PendingIntent.getService(context, 0, intent, FLAG_ONE_SHOT | FLAG_NO_CREATE))
        .isNull();
  }

  @Test
  public void oneShotFlag_differentiatesPendingIntents() {
    Intent intent = new Intent();
    PendingIntent oneShot = PendingIntent.getService(context, 0, intent, FLAG_ONE_SHOT);
    PendingIntent notOneShot = PendingIntent.getService(context, 0, intent, FLAG_UPDATE_CURRENT);
    assertThat(oneShot).isNotSameAs(notOneShot);
  }

  @Test
  public void immutableFlag_differentiatesPendingIntents() {
    Intent intent = new Intent();
    PendingIntent immutable = PendingIntent.getService(context, 0, intent, FLAG_IMMUTABLE);
    PendingIntent notImmutable = PendingIntent.getService(context, 0, intent, FLAG_UPDATE_CURRENT);
    assertThat(immutable).isNotSameAs(notImmutable);
  }

  @Test
  public void testEquals() {
    Context ctx = RuntimeEnvironment.application;
    PendingIntent pendingIntent1 = PendingIntent.getActivity(ctx, 99, new Intent("activity"), 100);

<<<<<<< HEAD
    // Same type, requestCode and Intent action implies equality.
    assertThat(PendingIntent.getActivity(context, 99, new Intent("activity"), FLAG_NO_CREATE))
        .isSameAs(pendingIntent);

    // Mismatched Intent action implies inequality.
    assertThat(PendingIntent.getActivity(context, 99, new Intent("activity2"), FLAG_NO_CREATE))
        .isNull();

    // Mismatched requestCode implies inequality.
    assertThat(PendingIntent.getActivity(context, 999, new Intent("activity"), FLAG_NO_CREATE))
        .isNull();

    // Mismatched types imply inequality.
    assertThat(PendingIntent.getBroadcast(context, 99, new Intent("activity"), FLAG_NO_CREATE))
        .isNull();
    assertThat(PendingIntent.getService(context, 99, new Intent("activity"), FLAG_NO_CREATE))
        .isNull();
  }

  @Test
  public void testEquals_getActivities() {
    Intent[] intents = {new Intent("activity"), new Intent("activity2")};
    PendingIntent pendingIntent = PendingIntent.getActivities(context, 99, intents, 100);

    Intent[] forward = {new Intent("activity"), new Intent("activity2")};
    assertThat(PendingIntent.getActivities(context, 99, forward, FLAG_NO_CREATE))
        .isSameAs(pendingIntent);

    Intent[] irrelevant = {new Intent("irrelevant"), new Intent("activity2")};
    assertThat(PendingIntent.getActivities(context, 99, irrelevant, FLAG_NO_CREATE))
        .isSameAs(pendingIntent);

    Intent single = new Intent("activity2");
    assertThat(PendingIntent.getActivity(context, 99, single, FLAG_NO_CREATE))
        .isSameAs(pendingIntent);

    Intent[] backward = {new Intent("activity2"), new Intent("activity")};
    assertThat(PendingIntent.getActivities(context, 99, backward, FLAG_NO_CREATE)).isNull();
=======
    assertThat(pendingIntent1)
        .isEqualTo(PendingIntent.getActivity(ctx, 99, new Intent("activity"), 100));

    assertThat(pendingIntent1)
        .isNotEqualTo(PendingIntent.getActivity(ctx, 99, new Intent("activity2"), 100));

    assertThat(pendingIntent1)
        .isNotEqualTo(PendingIntent.getActivity(ctx, 999, new Intent("activity"), 100));
>>>>>>> eac921e5
  }

  @Test
  @Config(minSdk = Build.VERSION_CODES.JELLY_BEAN_MR1)
  public void testGetCreatorPackage_nothingSet() {
    Context ctx = RuntimeEnvironment.application;
    PendingIntent pendingIntent = PendingIntent.getActivity(ctx, 99, new Intent("activity"), 100);

    assertThat(pendingIntent.getCreatorPackage()).isEqualTo(ctx.getPackageName());
    assertThat(pendingIntent.getTargetPackage()).isEqualTo(ctx.getPackageName());
  }

  @Test
  @Config(minSdk = Build.VERSION_CODES.JELLY_BEAN_MR1)
  public void testGetCreatorPackage_explicitlySetPackage() {
    String fakePackage = "some.fake.package";
    Context ctx = RuntimeEnvironment.application;
    PendingIntent pendingIntent = PendingIntent.getActivity(ctx, 99, new Intent("activity"), 100);
    shadowOf(pendingIntent).setCreatorPackage(fakePackage);

    assertThat(pendingIntent.getCreatorPackage()).isEqualTo(fakePackage);
    assertThat(pendingIntent.getTargetPackage()).isEqualTo(fakePackage);
  }
}<|MERGE_RESOLUTION|>--- conflicted
+++ resolved
@@ -1,6 +1,5 @@
 package org.robolectric.shadows;
 
-<<<<<<< HEAD
 import static android.app.PendingIntent.FLAG_CANCEL_CURRENT;
 import static android.app.PendingIntent.FLAG_IMMUTABLE;
 import static android.app.PendingIntent.FLAG_NO_CREATE;
@@ -9,9 +8,7 @@
 import static org.assertj.core.api.Assertions.assertThat;
 import static org.junit.Assert.assertNotNull;
 import static org.junit.Assert.fail;
-=======
 import static org.assertj.core.api.Assertions.assertThat;
->>>>>>> eac921e5
 import static org.robolectric.Shadows.shadowOf;
 
 import android.app.Activity;
@@ -100,7 +97,6 @@
     assertThat(shadow.getFlags()).isEqualTo(100);
   }
 
-<<<<<<< HEAD
   @Test
   public void getActivities_nullIntent() {
     try {
@@ -160,18 +156,11 @@
     assertThat(second.getIntExtra("TEST", -1)).isEqualTo(23);
   }
 
-=======
->>>>>>> eac921e5
   @Test
   public void send_shouldNotFillIn_whenPendingIntentIsImmutable() throws Exception {
     Intent intent = new Intent();
-<<<<<<< HEAD
     Context context = new Activity();
     PendingIntent pendingIntent = PendingIntent.getActivity(context, 0, intent, FLAG_IMMUTABLE);
-=======
-    Activity context = new Activity();
-    PendingIntent forActivity = PendingIntent.getActivity(context, 99, intent, 100);
->>>>>>> eac921e5
 
     Activity otherContext = new Activity();
     Intent fillIntent = new Intent().putExtra("TEST", 23);
@@ -202,7 +191,6 @@
   @Test
   public void getActivity_withFlagNoCreate_shouldReturnNullIfNoPendingIntentExists() {
     Intent intent = new Intent();
-<<<<<<< HEAD
     assertThat(PendingIntent.getActivity(context, 99, intent, FLAG_NO_CREATE)).isNull();
   }
 
@@ -211,13 +199,6 @@
     Intent intent = new Intent();
     PendingIntent.getActivity(context, 99, intent, 0);
     assertThat(PendingIntent.getActivity(context, 98, intent, FLAG_NO_CREATE)).isNull();
-=======
-
-    PendingIntent pendingIntent = PendingIntent.getActivity(RuntimeEnvironment.application, 99, intent,
-        PendingIntent.FLAG_NO_CREATE);
-
-    assertThat(pendingIntent).isNull();
->>>>>>> eac921e5
   }
 
   @Test
@@ -331,7 +312,6 @@
   @Test
   public void getService_withFlagNoCreate_shouldReturnNullIfNoPendingIntentExists() {
     Intent intent = new Intent();
-<<<<<<< HEAD
     PendingIntent pendingIntent = PendingIntent.getService(context, 99, intent, FLAG_NO_CREATE);
     assertThat(pendingIntent).isNull();
   }
@@ -369,13 +349,6 @@
   public void cancel_shouldRemovePendingIntentForBroadcast() {
     Intent intent = new Intent();
     PendingIntent pendingIntent = PendingIntent.getBroadcast(context, 99, intent, 100);
-    assertNotNull(pendingIntent);
-=======
-
-    PendingIntent pendingIntent = PendingIntent.getService(RuntimeEnvironment.application, 99, intent,
-        PendingIntent.FLAG_NO_CREATE);
->>>>>>> eac921e5
-
     assertThat(pendingIntent).isNull();
   }
 
@@ -452,7 +425,6 @@
     Context ctx = RuntimeEnvironment.application;
     PendingIntent pendingIntent1 = PendingIntent.getActivity(ctx, 99, new Intent("activity"), 100);
 
-<<<<<<< HEAD
     // Same type, requestCode and Intent action implies equality.
     assertThat(PendingIntent.getActivity(context, 99, new Intent("activity"), FLAG_NO_CREATE))
         .isSameAs(pendingIntent);
@@ -491,16 +463,6 @@
 
     Intent[] backward = {new Intent("activity2"), new Intent("activity")};
     assertThat(PendingIntent.getActivities(context, 99, backward, FLAG_NO_CREATE)).isNull();
-=======
-    assertThat(pendingIntent1)
-        .isEqualTo(PendingIntent.getActivity(ctx, 99, new Intent("activity"), 100));
-
-    assertThat(pendingIntent1)
-        .isNotEqualTo(PendingIntent.getActivity(ctx, 99, new Intent("activity2"), 100));
-
-    assertThat(pendingIntent1)
-        .isNotEqualTo(PendingIntent.getActivity(ctx, 999, new Intent("activity"), 100));
->>>>>>> eac921e5
   }
 
   @Test
