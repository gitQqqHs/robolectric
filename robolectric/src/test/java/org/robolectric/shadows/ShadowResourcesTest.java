package org.robolectric.shadows;

import static org.assertj.core.api.Assertions.assertThat;
import static org.junit.Assume.assumeTrue;
import static org.robolectric.Shadows.shadowOf;
import static org.robolectric.shadows.ShadowArscAssetManager.isLegacyAssetManager;

import android.content.res.Resources;
import android.content.res.TypedArray;
import android.content.res.XmlResourceParser;
import android.graphics.Bitmap;
import android.graphics.BitmapFactory;
import android.graphics.drawable.Drawable;
import android.os.Build;
import android.util.AttributeSet;
import android.util.DisplayMetrics;
import android.util.TypedValue;
import android.util.Xml;
import java.io.InputStream;
import org.junit.Before;
import org.junit.Test;
import org.junit.runner.RunWith;
import org.robolectric.R;
import org.robolectric.Robolectric;
import org.robolectric.RobolectricTestRunner;
import org.robolectric.RuntimeEnvironment;
import org.robolectric.android.XmlResourceParserImpl;
import org.robolectric.annotation.Config;
import org.xmlpull.v1.XmlPullParser;

@RunWith(RobolectricTestRunner.class)
public class ShadowResourcesTest {
  private Resources resources;

  @Before
  public void setup() throws Exception {
    resources = RuntimeEnvironment.application.getResources();
  }

  @Test
  public void getText_withHtml() throws Exception {
    assertThat(resources.getText(R.string.some_html, "value").toString()).isEqualTo("Hello, world");
  }

  @Test
  public void getDimension() throws Exception {
    DisplayMetrics dm = RuntimeEnvironment.application.getResources().getDisplayMetrics();
    assertThat(dm.density).isEqualTo(1.0f);
    assertThat(resources.getDimension(R.dimen.test_dip_dimen)).isEqualTo(20f);
    assertThat(resources.getDimension(R.dimen.test_dp_dimen)).isEqualTo(8f);
    assertThat(resources.getDimension(R.dimen.test_in_dimen)).isEqualTo(99f * 160);
    assertThat(resources.getDimension(R.dimen.test_mm_dimen)).isEqualTo(((float) (42f / 25.4 * 160)));
    assertThat(resources.getDimension(R.dimen.test_px_dimen)).isEqualTo(15f);
    assertThat(resources.getDimension(R.dimen.test_pt_dimen)).isEqualTo(12f * 160 / 72);
    assertThat(resources.getDimension(R.dimen.test_sp_dimen)).isEqualTo(5);
  }

  @Test
  public void getDimensionPixelSize() throws Exception {
    assertThat(resources.getDimensionPixelSize(R.dimen.test_dip_dimen)).isEqualTo(20);
    assertThat(resources.getDimensionPixelSize(R.dimen.test_dp_dimen)).isEqualTo(8);
    assertThat(resources.getDimensionPixelSize(R.dimen.test_in_dimen)).isEqualTo(99 * 160);
    assertThat(resources.getDimensionPixelSize(R.dimen.test_mm_dimen)).isEqualTo(265);
    assertThat(resources.getDimensionPixelSize(R.dimen.test_px_dimen)).isEqualTo(15);
    assertThat(resources.getDimensionPixelSize(R.dimen.test_pt_dimen)).isEqualTo(27);
    assertThat(resources.getDimensionPixelSize(R.dimen.test_sp_dimen)).isEqualTo(5);
  }

  @Test
  public void getDimensionPixelOffset() throws Exception {
    assertThat(resources.getDimensionPixelOffset(R.dimen.test_dip_dimen)).isEqualTo(20);
    assertThat(resources.getDimensionPixelOffset(R.dimen.test_dp_dimen)).isEqualTo(8);
    assertThat(resources.getDimensionPixelOffset(R.dimen.test_in_dimen)).isEqualTo(99 * 160);
    assertThat(resources.getDimensionPixelOffset(R.dimen.test_mm_dimen)).isEqualTo(264);
    assertThat(resources.getDimensionPixelOffset(R.dimen.test_px_dimen)).isEqualTo(15);
    assertThat(resources.getDimensionPixelOffset(R.dimen.test_pt_dimen)).isEqualTo(26);
    assertThat(resources.getDimensionPixelOffset(R.dimen.test_sp_dimen)).isEqualTo(5);
  }

  @Test
  @Config(qualifiers = "en")
  public void getQuantityString() throws Exception {
    assertThat(resources.getQuantityString(R.plurals.beer, 0)).isEqualTo("beers");
    assertThat(resources.getQuantityString(R.plurals.beer, 1)).isEqualTo("beer");
    assertThat(resources.getQuantityString(R.plurals.beer, 2)).isEqualTo("beers");
    assertThat(resources.getQuantityString(R.plurals.beer, 3)).isEqualTo("beers");
  }

  @Test
  @Config(qualifiers = "fr")
  public void testGetValuesResFromSpecificQualifiers() {
    assertThat(resources.getString(R.string.hello)).isEqualTo("Bonjour");
  }

  /**
   * Public framework symbols are defined here: https://android.googlesource.com/platform/frameworks/base/+/master/core/res/res/values/public.xml
   * Private framework symbols are defined here: https://android.googlesource.com/platform/frameworks/base/+/master/core/res/res/values/symbols.xml
   *
   * These generate android.R and com.android.internal.R respectively, when Framework Java code does not need to reference a framework resource
   * it will not have an R value generated. Robolectric is then missing an identifier for this resource so we must generate a placeholder ourselves.
   */
  @Test
  @Config(sdk = Build.VERSION_CODES.LOLLIPOP) // android:color/secondary_text_material_dark was added in API 21
  public void shouldGenerateIdsForResourcesThatAreMissingRValues() throws Exception {
    int identifier_missing_from_r_file = resources.getIdentifier("secondary_text_material_dark", "color", "android");

    // We expect Robolectric to generate a placeholder identifier where one was not generated in the android R files.
    assertThat(identifier_missing_from_r_file).isNotEqualTo(0);

    // We expect to be able to successfully android:color/secondary_text_material_dark to a ColorStateList.
    assertThat(resources.getColorStateList(identifier_missing_from_r_file)).isNotNull();
  }

  @Test
  public void testDensity() {
    assertThat(RuntimeEnvironment.application.getResources().getDisplayMetrics().density).isEqualTo(1f);

    shadowOf(RuntimeEnvironment.application.getResources()).setDensity(1.5f);
    assertThat(RuntimeEnvironment.application.getResources().getDisplayMetrics().density).isEqualTo(1.5f);
  }

  @Test @Config(qualifiers = "fr")
  public void openRawResource_shouldLoadDrawableWithQualifiers() throws Exception {
    InputStream resourceStream = resources.openRawResource(R.drawable.an_image);
    Bitmap bitmap = BitmapFactory.decodeStream(resourceStream);
    assertThat(bitmap.getHeight()).isEqualTo(100);
    assertThat(bitmap.getWidth()).isEqualTo(100);
  }

  @Test
  public void openRawResourceFd_returnsNull_todo_FIX() throws Exception {
    if (isLegacyAssetManager()) {
      assertThat(resources.openRawResourceFd(R.raw.raw_resource)).isNull();
    } else {
      assertThat(resources.openRawResourceFd(R.raw.raw_resource)).isNotNull();
    }

  }

  @Test
  public void setScaledDensityShouldSetScaledDensityInDisplayMetrics() {
    final DisplayMetrics displayMetrics = resources.getDisplayMetrics();

    assertThat(displayMetrics.scaledDensity).isEqualTo(1f);
    shadowOf(resources).setScaledDensity(2.5f);
    assertThat(displayMetrics.scaledDensity).isEqualTo(2.5f);
  }

  @Test
  @Config
  public void themeResolveAttribute_shouldSupportDereferenceResource() {
    TypedValue out = new TypedValue();

    Resources.Theme theme = resources.newTheme();
    theme.applyStyle(R.style.MyBlackTheme, false);

    theme.resolveAttribute(android.R.attr.windowBackground, out, true);
    assertThat(out.type).isNotEqualTo(TypedValue.TYPE_REFERENCE);
    assertThat(out.type).isBetween(TypedValue.TYPE_FIRST_COLOR_INT, TypedValue.TYPE_LAST_COLOR_INT);

    int value = resources.getColor(android.R.color.black);
    assertThat(out.data).isEqualTo(value);
  }

  @Test
  public void themeResolveAttribute_shouldSupportNotDereferencingResource() {
    TypedValue out = new TypedValue();

    Resources.Theme theme = resources.newTheme();
    theme.applyStyle(R.style.MyBlackTheme, false);

    theme.resolveAttribute(android.R.attr.windowBackground, out, false);
    assertThat(out.type).isEqualTo(TypedValue.TYPE_REFERENCE);
    assertThat(out.data).isEqualTo(android.R.color.black);
  }

  // todo: port to ResourcesTest
  @Test
  public void obtainAttributes_shouldUseReferencedIdFromAttributeSet() throws Exception {
    // android:id/mask was introduced in API 21, but it's still possible for apps built against API 21 to refer to it
    // in older runtimes because referenced resource ids are compiled (by aapt) into the binary XML format.
    AttributeSet attributeSet = Robolectric.buildAttributeSet()
        .addAttribute(android.R.attr.id, "@android:id/mask").build();
    TypedArray typedArray = resources.obtainAttributes(attributeSet, new int[]{android.R.attr.id});
    assertThat(typedArray.getResourceId(0, -9)).isEqualTo(android.R.id.mask);
  }

  // todo: port to ResourcesTest
  @Test
  public void obtainAttributes() {
    TypedArray typedArray = resources.obtainAttributes(Robolectric.buildAttributeSet()
        .addAttribute(R.attr.styleReference, "@xml/shortcuts")
        .build(), new int[]{R.attr.styleReference});
    assertThat(typedArray).isNotNull();
    assertThat(typedArray.peekValue(0).resourceId).isEqualTo(R.xml.shortcuts);
  }

  // todo: port to ResourcesTest
  @Test
  public void obtainAttributes_shouldReturnValuesFromAttributeSet() throws Exception {
    AttributeSet attributes = Robolectric.buildAttributeSet()
        .addAttribute(android.R.attr.title, "A title!")
        .addAttribute(android.R.attr.width, "12px")
        .addAttribute(android.R.attr.height, "1in")
        .build();
    TypedArray typedArray = resources
        .obtainAttributes(attributes, new int[]{android.R.attr.height,
            android.R.attr.width, android.R.attr.title});

    assertThat(typedArray.getDimension(0, 0)).isEqualTo(160f);
    assertThat(typedArray.getDimension(1, 0)).isEqualTo(12f);
    assertThat(typedArray.getString(2)).isEqualTo("A title!");
    typedArray.recycle();
  }

  // todo: port to ResourcesTest
  @Test
  public void obtainAttributes_shouldReturnValuesFromResources() throws Exception {
    XmlPullParser parser = resources.getXml(R.xml.xml_attrs);
    parser.next();
    parser.next();
    AttributeSet attributes = Xml.asAttributeSet(parser);

    TypedArray typedArray = resources
        .obtainAttributes(attributes, new int[]{android.R.attr.title, android.R.attr.scrollbarFadeDuration});

    assertThat(typedArray.getString(0)).isEqualTo("Android Title");
    assertThat(typedArray.getInt(1, 0)).isEqualTo(1111);
    typedArray.recycle();
  }

  @Test
  public void obtainStyledAttributes_shouldCheckXmlFirst_fromAttributeSetBuilder() throws Exception {

    // This simulates a ResourceProvider built from a 21+ SDK as viewportHeight / viewportWidth were introduced in API 21
    // but the public ID values they are assigned clash with private com.android.internal.R values on older SDKs. This
    // test ensures that even on older SDKs, on calls to obtainStyledAttributes() Robolectric will first check for matching
    // resource ID values in the AttributeSet before checking the theme.

    AttributeSet attributes = Robolectric.buildAttributeSet()
        .addAttribute(android.R.attr.viewportWidth, "12.0")
        .addAttribute(android.R.attr.viewportHeight, "24.0")
        .build();

    TypedArray typedArray = RuntimeEnvironment.application.getTheme().obtainStyledAttributes(attributes, new int[] {
        android.R.attr.viewportWidth,
        android.R.attr.viewportHeight
    }, 0, 0);
    assertThat(typedArray.getFloat(0, 0)).isEqualTo(12.0f);
    assertThat(typedArray.getFloat(1, 0)).isEqualTo(24.0f);
    typedArray.recycle();
  }

  // todo: port to ResourcesTest
  @Test
  public void obtainStyledAttributesShouldCheckXmlFirst_andFollowReferences() throws Exception {
    // TODO: investigate failure with binary resources
    assumeTrue(isLegacyAssetManager());

    // This simulates a ResourceProvider built from a 21+ SDK as viewportHeight / viewportWidth were introduced in API 21
    // but the public ID values they are assigned clash with private com.android.internal.R values on older SDKs. This
    // test ensures that even on older SDKs, on calls to obtainStyledAttributes() Robolectric will first check for matching
    // resource ID values in the AttributeSet before checking the theme.

    AttributeSet attributes = Robolectric.buildAttributeSet()
        .addAttribute(android.R.attr.viewportWidth, "@dimen/dimen20px")
        .addAttribute(android.R.attr.viewportHeight, "@dimen/dimen30px")
        .build();

    TypedArray typedArray = RuntimeEnvironment.application.getTheme().obtainStyledAttributes(attributes, new int[] {
        android.R.attr.viewportWidth,
        android.R.attr.viewportHeight
    }, 0, 0);
    assertThat(typedArray.getDimension(0, 0)).isEqualTo(20f);
    assertThat(typedArray.getDimension(1, 0)).isEqualTo(30f);
    typedArray.recycle();
  }

  @Test
<<<<<<< HEAD
  public void getXml() throws Exception {
    XmlResourceParser xmlResourceParser = resources.getXml(R.xml.preferences);
    assertThat(xmlResourceParser).isNotNull();
    assertThat(xmlResourceParser.next()).isEqualTo(XmlResourceParser.START_DOCUMENT);
    assertThat(xmlResourceParser.next()).isEqualTo(XmlResourceParser.START_TAG);
    assertThat(xmlResourceParser.getName()).isEqualTo("PreferenceScreen");
  }

  @Test
=======
>>>>>>> bf55cc33
  public void getXml_shouldHavePackageContextForReferenceResolution() throws Exception {
    if (!isLegacyAssetManager()) {
      return;
    }
    XmlResourceParserImpl xmlResourceParser =
        (XmlResourceParserImpl) resources.getXml(R.xml.preferences);
    assertThat(xmlResourceParser.qualify("?ref")).isEqualTo("?org.robolectric:attr/ref");

    xmlResourceParser =
        (XmlResourceParserImpl) resources.getXml(android.R.layout.list_content);
    assertThat(xmlResourceParser.qualify("?ref")).isEqualTo("?android:attr/ref");
  }
<<<<<<< HEAD

  @Test
  public void stringWithSpaces() throws Exception {
    if (isLegacyAssetManager()) return;

    assertThat(resources.getString(R.string.string_with_spaces, "25", "USD"))
        .isEqualTo("Up to 25 USD");
  }

  // todo: port to ResourcesTest
  @Test
  public void getResourceName() {
    assertThat(resources.getResourceName(R.string.hello)).isEqualTo("org.robolectric:string/hello");
  }

  // todo: port to ResourcesTest
  @Test
  public void getResourceName_system() {
    assertThat(resources.getResourceName(android.R.string.ok)).isEqualTo("android:string/ok");
  }

  // todo: port to ResourcesTest
  @Test
  public void getTextArray() {
    assertThat(resources.getTextArray(R.array.more_items)).containsExactly("baz", "bang");
  }

  // todo: port to ResourcesTest
  @Test
  public void getResourceTypeName_mipmap() {
    assertThat(resources.getResourceTypeName(R.mipmap.mipmap_reference)).isEqualTo("mipmap");
    assertThat(resources.getResourceTypeName(R.mipmap.robolectric)).isEqualTo("mipmap");
  }

  // todo: port to ResourcesTest
  @Test
  public void getDrawable_mipmapReferencesResolve() {
    Drawable reference = resources.getDrawable(R.mipmap.mipmap_reference);
    Drawable original = resources.getDrawable(R.mipmap.robolectric);

    assertThat(reference.getMinimumHeight()).isEqualTo(original.getMinimumHeight());
    assertThat(reference.getMinimumWidth()).isEqualTo(original.getMinimumWidth());
  }

  // todo: port to ResourcesTest
  @Test
  @Config(minSdk = Build.VERSION_CODES.O)
  public void getDrawable_mipmapReferencesResolveXml() {
    Drawable reference = resources.getDrawable(R.mipmap.robolectric_xml);
    Drawable original = resources.getDrawable(R.mipmap.mipmap_reference_xml);

    assertThat(reference.getMinimumHeight()).isEqualTo(original.getMinimumHeight());
    assertThat(reference.getMinimumWidth()).isEqualTo(original.getMinimumWidth());
  }
=======
>>>>>>> bf55cc33
}<|MERGE_RESOLUTION|>--- conflicted
+++ resolved
@@ -277,18 +277,6 @@
   }
 
   @Test
-<<<<<<< HEAD
-  public void getXml() throws Exception {
-    XmlResourceParser xmlResourceParser = resources.getXml(R.xml.preferences);
-    assertThat(xmlResourceParser).isNotNull();
-    assertThat(xmlResourceParser.next()).isEqualTo(XmlResourceParser.START_DOCUMENT);
-    assertThat(xmlResourceParser.next()).isEqualTo(XmlResourceParser.START_TAG);
-    assertThat(xmlResourceParser.getName()).isEqualTo("PreferenceScreen");
-  }
-
-  @Test
-=======
->>>>>>> bf55cc33
   public void getXml_shouldHavePackageContextForReferenceResolution() throws Exception {
     if (!isLegacyAssetManager()) {
       return;
@@ -301,61 +289,4 @@
         (XmlResourceParserImpl) resources.getXml(android.R.layout.list_content);
     assertThat(xmlResourceParser.qualify("?ref")).isEqualTo("?android:attr/ref");
   }
-<<<<<<< HEAD
-
-  @Test
-  public void stringWithSpaces() throws Exception {
-    if (isLegacyAssetManager()) return;
-
-    assertThat(resources.getString(R.string.string_with_spaces, "25", "USD"))
-        .isEqualTo("Up to 25 USD");
-  }
-
-  // todo: port to ResourcesTest
-  @Test
-  public void getResourceName() {
-    assertThat(resources.getResourceName(R.string.hello)).isEqualTo("org.robolectric:string/hello");
-  }
-
-  // todo: port to ResourcesTest
-  @Test
-  public void getResourceName_system() {
-    assertThat(resources.getResourceName(android.R.string.ok)).isEqualTo("android:string/ok");
-  }
-
-  // todo: port to ResourcesTest
-  @Test
-  public void getTextArray() {
-    assertThat(resources.getTextArray(R.array.more_items)).containsExactly("baz", "bang");
-  }
-
-  // todo: port to ResourcesTest
-  @Test
-  public void getResourceTypeName_mipmap() {
-    assertThat(resources.getResourceTypeName(R.mipmap.mipmap_reference)).isEqualTo("mipmap");
-    assertThat(resources.getResourceTypeName(R.mipmap.robolectric)).isEqualTo("mipmap");
-  }
-
-  // todo: port to ResourcesTest
-  @Test
-  public void getDrawable_mipmapReferencesResolve() {
-    Drawable reference = resources.getDrawable(R.mipmap.mipmap_reference);
-    Drawable original = resources.getDrawable(R.mipmap.robolectric);
-
-    assertThat(reference.getMinimumHeight()).isEqualTo(original.getMinimumHeight());
-    assertThat(reference.getMinimumWidth()).isEqualTo(original.getMinimumWidth());
-  }
-
-  // todo: port to ResourcesTest
-  @Test
-  @Config(minSdk = Build.VERSION_CODES.O)
-  public void getDrawable_mipmapReferencesResolveXml() {
-    Drawable reference = resources.getDrawable(R.mipmap.robolectric_xml);
-    Drawable original = resources.getDrawable(R.mipmap.mipmap_reference_xml);
-
-    assertThat(reference.getMinimumHeight()).isEqualTo(original.getMinimumHeight());
-    assertThat(reference.getMinimumWidth()).isEqualTo(original.getMinimumWidth());
-  }
-=======
->>>>>>> bf55cc33
 }