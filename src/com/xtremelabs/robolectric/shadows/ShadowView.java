--- conflicted
+++ resolved
@@ -403,73 +403,48 @@
         for (int i = 0; i < indent; i++) out.print(" ");
     }
 
-<<<<<<< HEAD
-    @Implementation
-=======
-    /**
-     * Non-Android accessor
-     *
+    /**
      * @return left side of the view
      */
->>>>>>> 17f64327
+    @Implementation
     public int getLeft() {
         return left;
     }
 
-<<<<<<< HEAD
-    @Implementation
-=======
-    /**
-     * Non-Android accessor
-     *
+    /**
      * @return top coordinate of the view
      */
->>>>>>> 17f64327
+    @Implementation
     public int getTop() {
         return top;
     }
 
-<<<<<<< HEAD
-    @Implementation
-=======
-    /**
-     * Non-Android accessor
-     *
+    /**
      * @return right side of the view
      */
->>>>>>> 17f64327
+    @Implementation
     public int getRight() {
         return right;
     }
 
-<<<<<<< HEAD
-    @Implementation
-=======
-    /**
-     * Non-Android accessor
-     *
+    /**
      * @return bottom coordinate of the view
      */
->>>>>>> 17f64327
+    @Implementation
     public int getBottom() {
         return bottom;
     }
 
-<<<<<<< HEAD
-    @Implementation
-=======
-    /**
-     * Non-Android accessor
-     *
+    /**
      * @return whether the view is clickable
      */
->>>>>>> 17f64327
+    @Implementation
     public boolean isClickable() {
         return clickable;
     }
 
     /**
-     * Non-Android accessor
+     * Non-Android accessor.
      *
      * @return the resource ID of this views background
      */
@@ -478,7 +453,7 @@
     }
 
     /**
-     * Non-Android accessor
+     * Non-Android accessor.
      *
      * @return whether or not {@link #invalidate()} has been called
      */
@@ -494,63 +469,63 @@
     }
 
     /**
-     * Non-Android accessor
+     * Non-Android accessor.
      */
     public void setLeft(int left) {
         this.left = left;
     }
 
     /**
-     * Non-Android accessor
+     * Non-Android accessor.
      */
     public void setTop(int top) {
         this.top = top;
     }
 
     /**
-     * Non-Android accessor
+     * Non-Android accessor.
      */
     public void setRight(int right) {
         this.right = right;
     }
 
     /**
-     * Non-Android accessor
+     * Non-Android accessor.
      */
     public void setBottom(int bottom) {
         this.bottom = bottom;
     }
 
     /**
-     * Non-Android accessor
+     * Non-Android accessor.
      */
     public void setPaddingLeft(int paddingLeft) {
         this.paddingLeft = paddingLeft;
     }
 
     /**
-     * Non-Android accessor
+     * Non-Android accessor.
      */
     public void setPaddingTop(int paddingTop) {
         this.paddingTop = paddingTop;
     }
 
     /**
-     * Non-Android accessor
+     * Non-Android accessor.
      */
     public void setPaddingRight(int paddingRight) {
         this.paddingRight = paddingRight;
     }
 
     /**
-     * Non-Android accessor
+     * Non-Android accessor.
      */
     public void setPaddingBottom(int paddingBottom) {
         this.paddingBottom = paddingBottom;
     }
 
     /**
-     * Non-Android accessor
+     * Non-Android accessor.
      */
     public void setFocused(boolean focused) {
         isFocused = focused;
