package com.xtremelabs.robolectric.shadows;

import android.graphics.Rect;
import com.xtremelabs.robolectric.internal.Implementation;
import com.xtremelabs.robolectric.internal.Implements;
import com.xtremelabs.robolectric.internal.RealObject;

import java.io.PrintWriter;
import java.util.regex.Matcher;
import java.util.regex.Pattern;

import static com.xtremelabs.robolectric.Robolectric.shadowOf_;

@Implements(Rect.class)
public class ShadowRect {
    @RealObject Rect realRect;

    private static final Pattern FLATTENED_PATTERN = Pattern.compile(
            "(-?\\d+) (-?\\d+) (-?\\d+) (-?\\d+)");

    public void __constructor__(int left, int top, int right, int bottom) {
        realRect.left = left;
        realRect.top = top;
        realRect.right = right;
        realRect.bottom = bottom;
    }

    public void __constructor__(Rect otherRect) {
        realRect.left = otherRect.left;
        realRect.top = otherRect.top;
        realRect.right = otherRect.right;
        realRect.bottom = otherRect.bottom;
    }

    @Implementation    
    public void set(Rect rect) {
        set(rect.left, rect.top, rect.right, rect.bottom);
    }
    
    @Implementation
    public void set(int left, int top, int right, int bottom) {
        realRect.left = left;
        realRect.top = top;
        realRect.right = right;
        realRect.bottom = bottom;
    }

    @Implementation
    public int width() {
        return realRect.right - realRect.left;
    }

    @Implementation
<<<<<<< HEAD
    public int height() {
        return realRect.bottom - realRect.top;
    }

    @Implementation
    public final int centerX() {
        return (realRect.left + realRect.right) >> 1;
    }

    @Implementation
    public final int centerY() {
        return (realRect.top + realRect.bottom) >> 1;
    }

    @Implementation
=======
    @Override
>>>>>>> 809d8cbb
    public boolean equals(Object obj) {
        if (obj == null) return false;
        Object o = shadowOf_(obj);
        if (o == null) return false;
        if (getClass() != o.getClass()) return false;
        if (this == o) return true;

        Rect r = (Rect) obj;
        return realRect.left == r.left && realRect.top == r.top && realRect.right == r.right
                && realRect.bottom == r.bottom;
    }

    @Implementation
    @Override
    public String toString() {
        StringBuilder sb = new StringBuilder(32);
        sb.append("Rect("); sb.append(realRect.left); sb.append(", ");
        sb.append(realRect.top); sb.append(" - "); sb.append(realRect.right);
        sb.append(", "); sb.append(realRect.bottom); sb.append(")");
        return sb.toString();
    }

    @Implementation
    public String toShortString() {
        return toShortString(new StringBuilder(32));
    }
    
    public String toShortString(StringBuilder sb) {
        sb.setLength(0);
        sb.append('['); sb.append(realRect.left); sb.append(',');
        sb.append(realRect.top); sb.append("]["); sb.append(realRect.right);
        sb.append(','); sb.append(realRect.bottom); sb.append(']');
        return sb.toString();
    }

    @Implementation
    public String flattenToString() {
        StringBuilder sb = new StringBuilder(32);
        // WARNING: Do not change the format of this string, it must be
        // preserved because Rects are saved in this flattened format.
        sb.append(realRect.left);
        sb.append(' ');
        sb.append(realRect.top);
        sb.append(' ');
        sb.append(realRect.right);
        sb.append(' ');
        sb.append(realRect.bottom);
        return sb.toString();
    }

    @Implementation
    public static Rect unflattenFromString(String str) {
        Matcher matcher = FLATTENED_PATTERN.matcher(str);
        if (!matcher.matches()) {
            return null;
        }
        return new Rect(Integer.parseInt(matcher.group(1)),
                Integer.parseInt(matcher.group(2)),
                Integer.parseInt(matcher.group(3)),
                Integer.parseInt(matcher.group(4)));
    }
    
    public void printShortString(PrintWriter pw) {
        pw.print('['); pw.print(realRect.left); pw.print(',');
        pw.print(realRect.top); pw.print("]["); pw.print(realRect.right);
        pw.print(','); pw.print(realRect.bottom); pw.print(']');
    }
    
    @Implementation
    public final boolean isEmpty() {
        return realRect.left >= realRect.right || realRect.top >= realRect.bottom;
    }

    @Implementation
    public final int height() {
        return realRect.bottom - realRect.top;
    }
    
    @Implementation
    public final int centerX() {
        return (realRect.left + realRect.right) >> 1;
    }
    
    @Implementation
    public final int centerY() {
        return (realRect.top + realRect.bottom) >> 1;
    }
    
    @Implementation
    public final float exactCenterX() {
        return (realRect.left + realRect.right) * 0.5f;
    }
    
    @Implementation
    public final float exactCenterY() {
        return (realRect.top + realRect.bottom) * 0.5f;
    }

    @Implementation
    public void setEmpty() {
        realRect.left = realRect.right = realRect.top = realRect.bottom = 0;
    }

    @Implementation
    public void offset(int dx, int dy) {
        realRect.left += dx;
        realRect.top += dy;
        realRect.right += dx;
        realRect.bottom += dy;
    }

    @Implementation
    public void offsetTo(int newLeft, int newTop) {
        realRect.right += newLeft - realRect.left;
        realRect.bottom += newTop - realRect.top;
        realRect.left = newLeft;
        realRect.top = newTop;
    }

    @Implementation
    public void inset(int dx, int dy) {
        realRect.left += dx;
        realRect.top += dy;
        realRect.right -= dx;
        realRect.bottom -= dy;
    }

    @Implementation
    public boolean contains(int x, int y) {
        return x > realRect.left && x < realRect.right
                && y >= realRect.top && y <= realRect.bottom;
    }

    @Implementation
    public boolean contains(Rect r) {
        return equals(r)
                || (contains(r.left, r.top) && contains(r.right, r.top)
                && contains(r.left, r.bottom) && contains(r.right, r.bottom));
    }

    @Implementation
    public static boolean intersects(Rect a, Rect b) {
        return a.left < b.right && b.left < a.right
                && a.top < b.bottom && b.top < a.bottom;
    }

    @Implementation
    public boolean intersect(Rect r) {
        return intersects(realRect, r);
    }

    @Implementation
    public boolean intersect(int left, int top, int right, int bottom) {
        return intersect(new Rect(left, top, right, bottom));
    }

    @Implementation
    public boolean contains(int left, int top, int right, int bottom) {
               // check for empty first
        return realRect.left < realRect.right && realRect.top < realRect.bottom
               // now check for containment
                && realRect.left <= left && realRect.top <= top
                && realRect.right >= right && realRect.bottom >= bottom;
    }

    @Implementation
    public boolean setIntersect(Rect a, Rect b) {
        if (a.left < b.right && b.left < a.right
                && a.top < b.bottom && b.top < a.bottom) {
            realRect.left = Math.max(a.left, b.left);
            realRect.top = Math.max(a.top, b.top);
            realRect.right = Math.min(a.right, b.right);
            realRect.bottom = Math.min(a.bottom, b.bottom);
            return true;
        }
        return false;
    }

    @Implementation
    public boolean intersects(int left, int top, int right, int bottom) {
        return realRect.left < right && left < realRect.right
               && realRect.top < bottom && top < realRect.bottom;
    }

    @Implementation
    public void union(int left, int top, int right, int bottom) {
        if ((left < right) && (top < bottom)) {
            if ((realRect.left < realRect.right) && (realRect.top < realRect.bottom)) {
                if (realRect.left > left)
                    realRect.left = left;
                if (realRect.top > top)
                    realRect.top = top;
                if (realRect.right < right)
                    realRect.right = right;
                if (realRect.bottom < bottom)
                    realRect.bottom = bottom;
            } else {
                realRect.left = left;
                realRect.top = top;
                realRect.right = right;
                realRect.bottom = bottom;
            }
        }
    }

    @Implementation
    public void union(Rect r) {
        union(r.left, r.top, r.right, r.bottom);
    }
    
    @Implementation
    public void union(int x, int y) {
        if (x < realRect.left) {
            realRect.left = x;
        } else if (x > realRect.right) {
            realRect.right = x;
        }
        if (y < realRect.top) {
            realRect.top = y;
        } else if (y > realRect.bottom) {
            realRect.bottom = y;
        }
    }

    @Implementation
    public void sort() {
        if (realRect.left > realRect.right) {
            int temp = realRect.left;
            realRect.left = realRect.right;
            realRect.right = temp;
        }
        if (realRect.top > realRect.bottom) {
            int temp = realRect.top;
            realRect.top = realRect.bottom;
            realRect.bottom = temp;
        }
    }

    public void scale(float scale) {
        if (scale != 1.0f) {
            realRect.left = (int) (realRect.left * scale + 0.5f);
            realRect.top = (int) (realRect.top * scale + 0.5f);
            realRect.right = (int) (realRect.right * scale + 0.5f);
            realRect.bottom = (int) (realRect.bottom * scale + 0.5f);
        }
    }
}<|MERGE_RESOLUTION|>--- conflicted
+++ resolved
@@ -51,7 +51,6 @@
     }
 
     @Implementation
-<<<<<<< HEAD
     public int height() {
         return realRect.bottom - realRect.top;
     }
@@ -67,9 +66,7 @@
     }
 
     @Implementation
-=======
     @Override
->>>>>>> 809d8cbb
     public boolean equals(Object obj) {
         if (obj == null) return false;
         Object o = shadowOf_(obj);
@@ -143,21 +140,6 @@
         return realRect.left >= realRect.right || realRect.top >= realRect.bottom;
     }
 
-    @Implementation
-    public final int height() {
-        return realRect.bottom - realRect.top;
-    }
-    
-    @Implementation
-    public final int centerX() {
-        return (realRect.left + realRect.right) >> 1;
-    }
-    
-    @Implementation
-    public final int centerY() {
-        return (realRect.top + realRect.bottom) >> 1;
-    }
-    
     @Implementation
     public final float exactCenterX() {
         return (realRect.left + realRect.right) * 0.5f;
