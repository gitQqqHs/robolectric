package com.xtremelabs.robolectric.shadows;

import android.location.Location;
import android.os.Bundle;
import com.xtremelabs.robolectric.internal.Implementation;
import com.xtremelabs.robolectric.internal.Implements;

import static com.xtremelabs.robolectric.Robolectric.shadowOf_;

/**
 * Shadow of {@code Location} that treats it primarily as a data-holder
 * todo: support Location's static utility methods
 */

@SuppressWarnings({"UnusedDeclaration"})
@Implements(Location.class)
public class ShadowLocation {
    private long time;
    private String provider;
    private double latitude;
    private double longitude;
    private double altitude;
    private float accuracy;
    private float bearing;
<<<<<<< HEAD
    private double altitude;
    private float speed;
    private boolean hasAccuracy;
    private boolean hasAltitude;
    private boolean hasBearing;
    private boolean hasSpeed;
=======
    private float speed;
>>>>>>> 809d8cbb

    // Cache the inputs and outputs of computeDistanceAndBearing
    // so calls to distanceTo() and bearingTo() can share work
    private double mLat1 = 0.0;
    private double mLon1 = 0.0;
    private double mLat2 = 0.0;
    private double mLon2 = 0.0;
    private float mDistance = 0.0f;
    private float mInitialBearing = 0.0f;
    // Scratchpad
    private final float[] mResults = new float[2];

    private Bundle extras = new Bundle();

    public void __constructor__(Location l) {
        set(l);
    }

    public void __constructor__(String provider) {
        this.provider = provider;
        time = System.currentTimeMillis();
    }

    @Implementation
    public void set(Location l) {
        time = l.getTime();
        provider = l.getProvider();
        latitude = l.getLatitude();
        longitude = l.getLongitude();
        accuracy = l.getAccuracy();
        bearing = l.getBearing();
        altitude = l.getAltitude();
        speed = l.getSpeed();

        hasAccuracy = l.hasAccuracy();
        hasAltitude = l.hasAltitude();
        hasBearing = l.hasBearing();
        hasSpeed = l.hasSpeed();
    }

    @Implementation
    public String getProvider() {
        return provider;
    }

    @Implementation
    public void setProvider(String provider) {
        this.provider = provider;
    }

    @Implementation
    public long getTime() {
        return time;
    }

    @Implementation
    public void setTime(long time) {
        this.time = time;
    }

    @Implementation
    public float getAccuracy() {
        return accuracy;
    }

    @Implementation
    public void setAccuracy(float accuracy) {
        this.accuracy = accuracy;
        this.hasAccuracy = true;
    }

    @Implementation
    public void removeAccuracy() {
        this.accuracy = 0.0f;
        this.hasAccuracy = false;
    }

    @Implementation
    public boolean hasAccuracy() {
        return hasAccuracy;
    }

    @Implementation
    public double getAltitude() {
        return altitude;
    }

    @Implementation
    public void setAltitude(double altitude) {
        this.altitude = altitude;
        this.hasAltitude = true;
    }

    @Implementation
    public void removeAltitude() {
        this.altitude = 0.0d;
        this.hasAltitude = false;
    }

    @Implementation
    public boolean hasAltitude() {
        return hasAltitude;
    }

    @Implementation
    public float getBearing() {
        return bearing;
    }

    @Implementation
    public void setBearing(float bearing) {
        this.bearing = bearing;
        this.hasBearing = true;
    }

    @Implementation
    public void removeBearing() {
        this.bearing = 0.0f;
        this.hasBearing = false;
    }

    @Implementation
    public boolean hasBearing() {
        return hasBearing;
    }


    @Implementation
    public double getLatitude() {
        return latitude;
    }

    @Implementation
    public void setLatitude(double latitude) {
        this.latitude = latitude;
    }

    @Implementation
    public double getLongitude() {
        return longitude;
    }

    @Implementation
    public void setLongitude(double longitude) {
        this.longitude = longitude;
    }

    @Implementation
<<<<<<< HEAD
    public float getSpeed() {
        return speed;
    }

    @Implementation
    public void setSpeed(float speed) {
        this.speed = speed;
        this.hasSpeed = true;
    }

    @Implementation
    public void removeSpeed() {
        this.hasSpeed = false;
        this.speed = 0.0f;
    }

    @Implementation
    public boolean hasSpeed() {
        return hasSpeed;
=======
    public double getAltitude() {
        return altitude;
    }

    @Implementation
    public void setAltitude(double altitude) {
        this.altitude = altitude;
    }

    @Implementation
    public void setAccuracy(float accuracy) {
        this.accuracy = accuracy;
    }

    @Implementation
    public float getBearing() {
        return this.bearing;
    }

    @Implementation
    public void setBearing(float bearing) {
        this.bearing = bearing;
    }

    @Implementation
    public float getSpeed() {
        return this.speed;
    }

    @Implementation
    public void setSpeed(float speed) {
        this.speed = speed;
    }

    @Implementation
    public float getAccuracy() {
        return this.accuracy;
    }

    @Implementation
    public boolean hasAccuracy() {
        return this.accuracy > 0;
>>>>>>> 809d8cbb
    }

    @Override @Implementation
    public boolean equals(Object o) {
        if (o == null) return false;
        o = shadowOf_(o);
        if (o == null) return false;
        if (getClass() != o.getClass()) return false;
        if (this == o) return true;

        ShadowLocation that = (ShadowLocation) o;

        if (Double.compare(that.latitude, latitude) != 0) return false;
        if (Double.compare(that.longitude, longitude) != 0) return false;
        if (time != that.time) return false;
        if (provider != null ? !provider.equals(that.provider) : that.provider != null) return false;
        if (accuracy != that.accuracy) return false;
        return true;
    }

    @Override @Implementation
    public int hashCode() {
        int result;
        long temp;
        result = (int) (time ^ (time >>> 32));
        result = 31 * result + (provider != null ? provider.hashCode() : 0);
        temp = latitude != +0.0d ? Double.doubleToLongBits(latitude) : 0L;
        result = 31 * result + (int) (temp ^ (temp >>> 32));
        temp = longitude != +0.0d ? Double.doubleToLongBits(longitude) : 0L;
        result = 31 * result + (int) (temp ^ (temp >>> 32));
        temp = accuracy != 0f ? Float.floatToIntBits(accuracy) : 0;
        result = 31 * result + (int) (temp ^ (temp >>> 32));
        return result;
    }

    @Override @Implementation
    public String toString() {
        return "Location{" +
                "time=" + time +
                ", provider='" + provider + '\'' +
                ", latitude=" + latitude +
                ", longitude=" + longitude +
                ", accuracy=" + accuracy +
                '}';
    }

    private static void computeDistanceAndBearing(double lat1, double lon1,
            double lat2, double lon2, float[] results) {
        // Based on http://www.ngs.noaa.gov/PUBS_LIB/inverse.pdf
        // using the "Inverse Formula" (section 4)

        int MAXITERS = 20;
        // Convert lat/long to radians
        lat1 *= Math.PI / 180.0;
        lat2 *= Math.PI / 180.0;
        lon1 *= Math.PI / 180.0;
        lon2 *= Math.PI / 180.0;

        double a = 6378137.0; // WGS84 major axis
        double b = 6356752.3142; // WGS84 semi-major axis
        double f = (a - b) / a;
        double aSqMinusBSqOverBSq = (a * a - b * b) / (b * b);

        double L = lon2 - lon1;
        double A = 0.0;
        double U1 = Math.atan((1.0 - f) * Math.tan(lat1));
        double U2 = Math.atan((1.0 - f) * Math.tan(lat2));

        double cosU1 = Math.cos(U1);
        double cosU2 = Math.cos(U2);
        double sinU1 = Math.sin(U1);
        double sinU2 = Math.sin(U2);
        double cosU1cosU2 = cosU1 * cosU2;
        double sinU1sinU2 = sinU1 * sinU2;

        double sigma = 0.0;
        double deltaSigma = 0.0;
        double cosSqAlpha = 0.0;
        double cos2SM = 0.0;
        double cosSigma = 0.0;
        double sinSigma = 0.0;
        double cosLambda = 0.0;
        double sinLambda = 0.0;

        double lambda = L; // initial guess
        for (int iter = 0; iter < MAXITERS; iter++) {
            double lambdaOrig = lambda;
            cosLambda = Math.cos(lambda);
            sinLambda = Math.sin(lambda);
            double t1 = cosU2 * sinLambda;
            double t2 = cosU1 * sinU2 - sinU1 * cosU2 * cosLambda;
            double sinSqSigma = t1 * t1 + t2 * t2; // (14)
            sinSigma = Math.sqrt(sinSqSigma);
            cosSigma = sinU1sinU2 + cosU1cosU2 * cosLambda; // (15)
            sigma = Math.atan2(sinSigma, cosSigma); // (16)
            double sinAlpha = (sinSigma == 0) ? 0.0 :
                cosU1cosU2 * sinLambda / sinSigma; // (17)
            cosSqAlpha = 1.0 - sinAlpha * sinAlpha;
            cos2SM = (cosSqAlpha == 0) ? 0.0 :
                cosSigma - 2.0 * sinU1sinU2 / cosSqAlpha; // (18)

            double uSquared = cosSqAlpha * aSqMinusBSqOverBSq; // defn
            A = 1 + (uSquared / 16384.0) * // (3)
                (4096.0 + uSquared *
                 (-768 + uSquared * (320.0 - 175.0 * uSquared)));
            double B = (uSquared / 1024.0) * // (4)
                (256.0 + uSquared *
                 (-128.0 + uSquared * (74.0 - 47.0 * uSquared)));
            double C = (f / 16.0) *
                cosSqAlpha *
                (4.0 + f * (4.0 - 3.0 * cosSqAlpha)); // (10)
            double cos2SMSq = cos2SM * cos2SM;
            deltaSigma = B * sinSigma * // (6)
                (cos2SM + (B / 4.0) *
                 (cosSigma * (-1.0 + 2.0 * cos2SMSq) -
                  (B / 6.0) * cos2SM *
                  (-3.0 + 4.0 * sinSigma * sinSigma) *
                  (-3.0 + 4.0 * cos2SMSq)));

            lambda = L +
                (1.0 - C) * f * sinAlpha *
                (sigma + C * sinSigma *
                 (cos2SM + C * cosSigma *
                  (-1.0 + 2.0 * cos2SM * cos2SM))); // (11)

            double delta = (lambda - lambdaOrig) / lambda;
            if (Math.abs(delta) < 1.0e-12) {
                break;
            }
        }

        float distance = (float) (b * A * (sigma - deltaSigma));
        results[0] = distance;
        if (results.length > 1) {
            float initialBearing = (float) Math.atan2(cosU2 * sinLambda,
                cosU1 * sinU2 - sinU1 * cosU2 * cosLambda);
            initialBearing *= 180.0 / Math.PI;
            results[1] = initialBearing;
            if (results.length > 2) {
                float finalBearing = (float) Math.atan2(cosU1 * sinLambda,
                    -sinU1 * cosU2 + cosU1 * sinU2 * cosLambda);
                finalBearing *= 180.0 / Math.PI;
                results[2] = finalBearing;
            }
        }
    }

    private static float[] distanceBetween;

    public static void setDistanceBetween(float[] distanceBetween) {
        ShadowLocation.distanceBetween = distanceBetween;
    }

    /**
     * If it is non-null, returns the mock distance last set with
     * {@link #setDistanceBetween}.
     * Otherwise computes the approximate distance in meters between two
     * locations, and optionally the initial and final bearings of the
     * shortest path between them.  Distance and bearing are defined using the
     * WGS84 ellipsoid.
     *
     * <p> The computed distance is stored in results[0].  If results has length
     * 2 or greater, the initial bearing is stored in results[1]. If results has
     * length 3 or greater, the final bearing is stored in results[2].
     *
     * @param startLatitude the starting latitude
     * @param startLongitude the starting longitude
     * @param endLatitude the ending latitude
     * @param endLongitude the ending longitude
     * @param results an array of floats to hold the results
     *
     * @throws IllegalArgumentException if results is null or has length < 1
     */
    @Implementation
    public static void distanceBetween(double startLatitude, double startLongitude,
        double endLatitude, double endLongitude, float[] results) {
        if (distanceBetween != null && results.length == distanceBetween.length){
            System.arraycopy(distanceBetween, 0, results, 0, results.length);
            return;
        }

        if (results == null || results.length < 1) {
            throw new IllegalArgumentException("results is null or has length < 1");
        }
        computeDistanceAndBearing(startLatitude, startLongitude,
            endLatitude, endLongitude, results);
    }

    /**
     * Returns the approximate distance in meters between this
     * location and the given location.  Distance is defined using
     * the WGS84 ellipsoid.
     *
     * @param dest the destination location
     * @return the approximate distance in meters
     */
    @Implementation
    public float distanceTo(Location dest) {
        // See if we already have the result
        synchronized (mResults) {
            if (latitude != mLat1 || longitude != mLon1 ||
                dest.getLatitude() != mLat2 || dest.getLongitude() != mLon2) {
                computeDistanceAndBearing(latitude, longitude,
                    dest.getLatitude(), dest.getLongitude(), mResults);
                mLat1 = latitude;
                mLon1 = longitude;
                mLat2 = dest.getLatitude();
                mLon2 = dest.getLongitude();
                mDistance = mResults[0];
                mInitialBearing = mResults[1];
            }
            return mDistance;
        }
    }

    /**
     * Returns the approximate initial bearing in degrees East of true
     * North when traveling along the shortest path between this
     * location and the given location.  The shortest path is defined
     * using the WGS84 ellipsoid.  Locations that are (nearly)
     * antipodal may produce meaningless results.
     *
     * @param dest the destination location
     * @return the initial bearing in degrees
     */
    @Implementation
    public float bearingTo(Location dest) {
        synchronized (mResults) {
            // See if we already have the result
            if (latitude != mLat1 || longitude != mLon1 ||
                            dest.getLatitude() != mLat2 || dest.getLongitude() != mLon2) {
                computeDistanceAndBearing(latitude, longitude,
                    dest.getLatitude(), dest.getLongitude(), mResults);
                mLat1 = latitude;
                mLon1 = longitude;
                mLat2 = dest.getLatitude();
                mLon2 = dest.getLongitude();
                mDistance = mResults[0];
                mInitialBearing = mResults[1];
            }
            return mInitialBearing;
        }
    }

    @Implementation
    public Bundle getExtras() {
        return extras;
    }

    @Implementation
    public void setExtras(Bundle extras) {
        this.extras = extras;
    }
}<|MERGE_RESOLUTION|>--- conflicted
+++ resolved
@@ -19,19 +19,14 @@
     private String provider;
     private double latitude;
     private double longitude;
-    private double altitude;
     private float accuracy;
     private float bearing;
-<<<<<<< HEAD
     private double altitude;
     private float speed;
     private boolean hasAccuracy;
     private boolean hasAltitude;
     private boolean hasBearing;
     private boolean hasSpeed;
-=======
-    private float speed;
->>>>>>> 809d8cbb
 
     // Cache the inputs and outputs of computeDistanceAndBearing
     // so calls to distanceTo() and bearingTo() can share work
@@ -180,7 +175,6 @@
     }
 
     @Implementation
-<<<<<<< HEAD
     public float getSpeed() {
         return speed;
     }
@@ -200,50 +194,6 @@
     @Implementation
     public boolean hasSpeed() {
         return hasSpeed;
-=======
-    public double getAltitude() {
-        return altitude;
-    }
-
-    @Implementation
-    public void setAltitude(double altitude) {
-        this.altitude = altitude;
-    }
-
-    @Implementation
-    public void setAccuracy(float accuracy) {
-        this.accuracy = accuracy;
-    }
-
-    @Implementation
-    public float getBearing() {
-        return this.bearing;
-    }
-
-    @Implementation
-    public void setBearing(float bearing) {
-        this.bearing = bearing;
-    }
-
-    @Implementation
-    public float getSpeed() {
-        return this.speed;
-    }
-
-    @Implementation
-    public void setSpeed(float speed) {
-        this.speed = speed;
-    }
-
-    @Implementation
-    public float getAccuracy() {
-        return this.accuracy;
-    }
-
-    @Implementation
-    public boolean hasAccuracy() {
-        return this.accuracy > 0;
->>>>>>> 809d8cbb
     }
 
     @Override @Implementation
