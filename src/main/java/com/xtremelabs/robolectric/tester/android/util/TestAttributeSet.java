package com.xtremelabs.robolectric.tester.android.util;

import android.util.AttributeSet;
import android.view.View;
import com.xtremelabs.robolectric.res.AttrResourceLoader;
import com.xtremelabs.robolectric.res.ResourceExtractor;
import com.xtremelabs.robolectric.util.I18nException;

import java.util.HashMap;
import java.util.Map;

public class TestAttributeSet implements AttributeSet {
    Map<String, String> attributes = new HashMap<String, String>();
    private ResourceExtractor resourceExtractor;
    private AttrResourceLoader attrResourceLoader;
    private Class<? extends View> viewClass;
    private boolean isSystem = false;

    /**
     * Names of attributes to be validated for i18n-safe values.
     */
    private static final String strictI18nAttrs[] = {
            "android:text",
            "android:title",
            "android:titleCondensed",
            "android:summary"
    };

    public TestAttributeSet() {
        this.attributes = new HashMap<String, String>();
    }

    public TestAttributeSet(Map<String, String> attributes, ResourceExtractor resourceExtractor,
                            AttrResourceLoader attrResourceLoader, Class<? extends View> viewClass, boolean isSystem) {
        this.attributes = attributes;
        this.resourceExtractor = resourceExtractor;
        this.attrResourceLoader = attrResourceLoader;
        this.viewClass = viewClass;
        this.isSystem = isSystem;
    }

    public TestAttributeSet(Map<String, String> attributes) {
        this(attributes, new ResourceExtractor());
    }

    public TestAttributeSet(Map<String, String> attributes, ResourceExtractor resourceExtractor) {
        this(attributes, resourceExtractor, new AttrResourceLoader(resourceExtractor), null, false);
    }

    public TestAttributeSet(Map<String, String> attributes, Class<?> rFileClass) throws Exception {
        this(attributes, new ResourceExtractor());
        this.resourceExtractor.addLocalRClass(rFileClass);
    }

    public TestAttributeSet put(String name, String value) {
        attributes.put(name, value);
        return this;
    }

    @Override
    public boolean getAttributeBooleanValue(String namespace, String attribute, boolean defaultValue) {
        String value = getAttributeValueInMap(namespace, attribute);
        return (value != null) ? Boolean.valueOf(value) : defaultValue;
    }

    @Override
    public String getAttributeValue(String namespace, String attribute) {
        return getAttributeValueInMap(namespace, attribute);
    }

    @Override
    public int getAttributeIntValue(String namespace, String attribute, int defaultValue) {
        String value = getAttributeValueInMap(namespace, attribute);

        if (attrResourceLoader.hasAttributeFor(viewClass, namespace, attribute)) {
            value = attrResourceLoader.convertValueToEnum(viewClass, namespace, attribute, value);
        }

        if (value != null && value.startsWith("0x")) value = value.substring(2);

        return (value != null) ? Integer.valueOf(value) : defaultValue;
    }

    @Override
    public int getAttributeCount() {
        throw new UnsupportedOperationException();
    }

    @Override
    public String getAttributeName(int index) {
        throw new UnsupportedOperationException();
    }

    @Override
    public String getAttributeValue(int resourceId) {
<<<<<<< HEAD
        String qualifiedResourceName = resourceExtractor.getResourceName(resourceId);
        if (qualifiedResourceName != null) {
            String resourceName = qualifiedResourceName.substring(qualifiedResourceName.indexOf('/') + 1);
            return getAttributeValueInMap(null, resourceName);
        } else {
            return null;
        }
=======
        String attrName = resourceExtractor.getResourceName(resourceId);
        attrName = removePrefix(attrName, "attr/");
        return getAttributeValueInMap(null, attrName);
    }

    private static String removePrefix(String string, String prefix) {
        if (string.startsWith(prefix)) {
            string = string.substring(prefix.length());
        }
        return string;
>>>>>>> 809d8cbb
    }

    @Override
    public String getPositionDescription() {
        throw new UnsupportedOperationException();
    }

    @Override
    public int getAttributeNameResource(int index) {
        throw new UnsupportedOperationException();
    }

    @Override
    public int getAttributeListValue(String namespace, String attribute, String[] options, int defaultValue) {
        throw new UnsupportedOperationException();
    }

    @Override
    public int getAttributeUnsignedIntValue(String namespace, String attribute, int defaultValue) {
        throw new UnsupportedOperationException();
    }

    @Override
    public float getAttributeFloatValue(String namespace, String attribute, float defaultValue) {
        String value = getAttributeValueInMap(namespace, attribute);
        return (value != null) ? Float.valueOf(value) : defaultValue;
    }

    @Override
    public int getAttributeListValue(int index, String[] options, int defaultValue) {
        throw new UnsupportedOperationException();
    }

    @Override
    public boolean getAttributeBooleanValue(int resourceId, boolean defaultValue) {
        throw new UnsupportedOperationException();
    }

    @Override public int getAttributeResourceValue(String namespace, String attribute, int defaultValue) {
        String value = getAttributeValueInMap(namespace, attribute);
<<<<<<< HEAD
        Integer resourceId = defaultValue;
        if (value != null) {
            resourceId = resourceExtractor.getResourceId(value);
        }
        return resourceId == null ? defaultValue : resourceId;
=======
        Integer resourceId = null;
        if (value != null) resourceId = resourceExtractor.getResourceId(value);
        return (resourceId != null) ? resourceId : defaultValue;
>>>>>>> 809d8cbb
    }

    @Override
    public int getAttributeResourceValue(int resourceId, int defaultValue) {
        String attrName = resourceExtractor.getResourceName(resourceId);
        String value = getAttributeValueInMap(null, attrName);
        Integer extracted = null;
        if (value != null) extracted = resourceExtractor.getResourceId(value);
        return (extracted == null) ? defaultValue : extracted;
    }

    @Override
    public int getAttributeIntValue(int index, int defaultValue) {
        throw new UnsupportedOperationException();
    }

    @Override
    public int getAttributeUnsignedIntValue(int index, int defaultValue) {
        throw new UnsupportedOperationException();
    }

    @Override
    public float getAttributeFloatValue(int index, float defaultValue) {
        throw new UnsupportedOperationException();
    }

    @Override
    public String getIdAttribute() {
        throw new UnsupportedOperationException();
    }

    @Override
    public String getClassAttribute() {
        throw new UnsupportedOperationException();
    }

    @Override
    public int getIdAttributeResourceValue(int defaultValue) {
        throw new UnsupportedOperationException();
    }

    @Override public int getStyleAttribute() {
        String value = attributes.get("style");
        if (value == null) {
            // Per Android specifications, return 0 if there is no style.
            return 0;
        }
        if (resourceExtractor != null) {
            Integer i = resourceExtractor.getResourceId(value);
            if (i != null) return i;
        }
        return 0;
    }

    public void validateStrictI18n() {
        for (int i = 0; i < strictI18nAttrs.length; i++) {
            String key = strictI18nAttrs[i];
            if (attributes.containsKey(key)) {
                String value = attributes.get(key);
                if (!value.startsWith("@string/")) {
                    throw new I18nException("View class: " + (viewClass != null ? viewClass.getName() : "") +
                            " has attribute: " + key + " with hardcoded value: \"" + value + "\" and is not i18n-safe.");
                }
            }
        }
    }

    private String getAttributeValueInMap(String namespace, String attribute) {
        String value = null;
        for (String key : attributes.keySet()) {
            String[] mappedKeys = {null, key};
            if (key.contains(":")) {
                mappedKeys = key.split(":");
            }

            if (mappedKeys[1].equals(attribute) && (
                    namespace == null || !namespace.equals("android") ||
                            (namespace.equals("android") && namespace.equals(mappedKeys[0])))) {
                value = attributes.get(key);
                break;
            }
        }
        if (value != null && isSystem && value.startsWith("@+id")) {
            value = value.replace("@+id", "@+android:id");
        }
        return value;
    }
}<|MERGE_RESOLUTION|>--- conflicted
+++ resolved
@@ -93,7 +93,6 @@
 
     @Override
     public String getAttributeValue(int resourceId) {
-<<<<<<< HEAD
         String qualifiedResourceName = resourceExtractor.getResourceName(resourceId);
         if (qualifiedResourceName != null) {
             String resourceName = qualifiedResourceName.substring(qualifiedResourceName.indexOf('/') + 1);
@@ -101,18 +100,6 @@
         } else {
             return null;
         }
-=======
-        String attrName = resourceExtractor.getResourceName(resourceId);
-        attrName = removePrefix(attrName, "attr/");
-        return getAttributeValueInMap(null, attrName);
-    }
-
-    private static String removePrefix(String string, String prefix) {
-        if (string.startsWith(prefix)) {
-            string = string.substring(prefix.length());
-        }
-        return string;
->>>>>>> 809d8cbb
     }
 
     @Override
@@ -153,17 +140,11 @@
 
     @Override public int getAttributeResourceValue(String namespace, String attribute, int defaultValue) {
         String value = getAttributeValueInMap(namespace, attribute);
-<<<<<<< HEAD
         Integer resourceId = defaultValue;
         if (value != null) {
             resourceId = resourceExtractor.getResourceId(value);
         }
         return resourceId == null ? defaultValue : resourceId;
-=======
-        Integer resourceId = null;
-        if (value != null) resourceId = resourceExtractor.getResourceId(value);
-        return (resourceId != null) ? resourceId : defaultValue;
->>>>>>> 809d8cbb
     }
 
     @Override
