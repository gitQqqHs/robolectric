--- conflicted
+++ resolved
@@ -49,10 +49,7 @@
 import android.os.Handler;
 import android.os.Looper;
 import android.preference.DialogPreference;
-<<<<<<< HEAD
-=======
 import android.preference.Preference;
->>>>>>> b82ccb9a
 import android.view.Display;
 import android.view.LayoutInflater;
 import android.view.MenuInflater;
@@ -76,13 +73,9 @@
 import com.xtremelabs.robolectric.bytecode.RobolectricInternals;
 import com.xtremelabs.robolectric.bytecode.ShadowWrangler;
 import com.xtremelabs.robolectric.shadows.*;
-<<<<<<< HEAD
 import com.xtremelabs.robolectric.tester.org.apache.http.FakeHttpLayer;
 import com.xtremelabs.robolectric.tester.org.apache.http.HttpRequestInfo;
 import com.xtremelabs.robolectric.tester.org.apache.http.RequestMatcher;
-=======
-import com.xtremelabs.robolectric.util.HttpRequestInfo;
->>>>>>> b82ccb9a
 import com.xtremelabs.robolectric.util.Scheduler;
 
 @SuppressWarnings({"UnusedDeclaration"})
@@ -501,7 +494,6 @@
         return (ShadowMotionEvent) Robolectric.shadowOf_(other);
     }
 
-<<<<<<< HEAD
     public static ShadowNotificationManager shadowOf(NotificationManager other) {
         return (ShadowNotificationManager) Robolectric.shadowOf_(other);
     }
@@ -510,7 +502,6 @@
         return (ShadowNotification) Robolectric.shadowOf_(other);
     }
 
-=======
     public static ShadowAbsSeekBar shadowOf(AbsSeekBar instance) {
         return (ShadowAbsSeekBar) shadowOf_(instance);
     }
@@ -519,7 +510,6 @@
         return (ShadowSeekBar) shadowOf_(instance);
     }
     
->>>>>>> b82ccb9a
     @SuppressWarnings({"unchecked"})
     public static <P, R> P shadowOf_(R instance) {
         return (P) ShadowWrangler.getInstance().shadowOf(instance);
