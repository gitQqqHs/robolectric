--- conflicted
+++ resolved
@@ -44,14 +44,6 @@
     private String appName;
     private String packageName;
 
-<<<<<<< HEAD
-    public void __constructor__(Context baseContext) {
-        this.baseContext = baseContext;
-
-    }
-
-=======
->>>>>>> 8fa500e6
     @Implementation
     public int checkCallingPermission(String permission) {
         return checkPermission(permission, -1 , -1);
@@ -330,20 +322,11 @@
         getShadowApplication().unbindService(serviceConnection);
     }
 
-<<<<<<< HEAD
-=======
     @Implementation
     public boolean isRestricted() {
         return false;
     }
 
-    /**
-     * Non-Android accessor that is used to grant permissions checked via
-     * {@link android.content.ContextWrapper#checkPermission(String, int, int)}
-     *
-     * @param permissionNames permission names that should be granted
-     */
->>>>>>> 8fa500e6
     public void grantPermissions(String... permissionNames) {
         getShadowApplication().grantPermissions(permissionNames);
     }
