package com.xtremelabs.robolectric.util;

import com.xtremelabs.robolectric.RobolectricConfig;

import java.io.File;
import java.util.Collection;

import static org.junit.Assert.assertTrue;

public abstract class TestUtil {
    public static File testDirLocation;

    public static void assertEquals(Collection<?> expected, Collection<?> actual) {
        org.junit.Assert.assertEquals(stringify(expected), stringify(actual));
    }

    public static String stringify(Collection<?> collection) {
        StringBuilder buf = new StringBuilder();
        for (Object o : collection) {
            if (buf.length() > 0) buf.append("\n");
            buf.append(o);
        }
        return buf.toString();
    }

    public static <T> void assertInstanceOf(Class<? extends T> expectedClass, T object) {
        Class actualClass = object.getClass();
        assertTrue(expectedClass + " should be assignable from " + actualClass,
                expectedClass.isAssignableFrom(actualClass));
    }

    public static File file(String... pathParts) {
        return file(new File("."), pathParts);
    }

    public static File file(File f, String... pathParts) {
        for (String pathPart : pathParts) {
            f = new File(f, pathPart);
        }
        return f;
    }

    public static File resourcesBaseDir() {
        if (testDirLocation == null) {
            File testDir = file("src", "test", "resources");
            if (hasTestManifest(testDir)) return testDirLocation = testDir;

            File roboTestDir = file("robolectric", "src", "test", "resources");
            if (hasTestManifest(roboTestDir)) return testDirLocation = roboTestDir;

<<<<<<< HEAD
            //required for robolectric-sqlite to find resources to test against
            File roboSiblingTestDir = file(new File(new File(".").getAbsolutePath()).getParentFile().getParentFile(),"robolectric", "src", "test", "resources");
            if (hasTestManifest(roboSiblingTestDir)) return testDirLocation = roboSiblingTestDir;

            
=======
            File submoduleDir = file("submodules", "robolectric", "src", "test", "resources");
            if (hasTestManifest(submoduleDir)) return testDirLocation = submoduleDir;

>>>>>>> c60e2cb6
            throw new RuntimeException("can't find your TestAndroidManifest.xml in "
                    + testDir.getAbsolutePath() + " or " + roboTestDir.getAbsolutePath() + "\n or " + roboSiblingTestDir.getAbsolutePath());
        } else {
            return testDirLocation;
        }
    }

    private static boolean hasTestManifest(File testDir) {
        return new File(testDir, "TestAndroidManifest.xml").isFile();
    }

    public static File resourceFile(String... pathParts) {
        return file(resourcesBaseDir(), pathParts);
    }

    public static RobolectricConfig newConfig(String androidManifestFile) {
        return new RobolectricConfig(resourceFile(androidManifestFile), null, null);
    }
}<|MERGE_RESOLUTION|>--- conflicted
+++ resolved
@@ -48,17 +48,13 @@
             File roboTestDir = file("robolectric", "src", "test", "resources");
             if (hasTestManifest(roboTestDir)) return testDirLocation = roboTestDir;
 
-<<<<<<< HEAD
             //required for robolectric-sqlite to find resources to test against
             File roboSiblingTestDir = file(new File(new File(".").getAbsolutePath()).getParentFile().getParentFile(),"robolectric", "src", "test", "resources");
             if (hasTestManifest(roboSiblingTestDir)) return testDirLocation = roboSiblingTestDir;
-
-            
-=======
             File submoduleDir = file("submodules", "robolectric", "src", "test", "resources");
             if (hasTestManifest(submoduleDir)) return testDirLocation = submoduleDir;
 
->>>>>>> c60e2cb6
+            
             throw new RuntimeException("can't find your TestAndroidManifest.xml in "
                     + testDir.getAbsolutePath() + " or " + roboTestDir.getAbsolutePath() + "\n or " + roboSiblingTestDir.getAbsolutePath());
         } else {
