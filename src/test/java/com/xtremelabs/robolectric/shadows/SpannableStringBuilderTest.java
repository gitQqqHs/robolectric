package com.xtremelabs.robolectric.shadows;

import android.text.SpannableStringBuilder;
import com.xtremelabs.robolectric.WithTestDefaultsRunner;
import org.junit.Test;
import org.junit.runner.RunWith;

import static org.hamcrest.CoreMatchers.equalTo;
import static org.junit.Assert.assertThat;

@RunWith(WithTestDefaultsRunner.class)
public class SpannableStringBuilderTest {

    @Test
    public void testAppend() throws Exception {
        SpannableStringBuilder builder = new SpannableStringBuilder("abc");
        builder.append('d').append("e").append("f");
        assertThat(builder.toString(), equalTo("abcdef"));
    }

    @Test
    public void testLength() throws Exception {
        SpannableStringBuilder builder = new SpannableStringBuilder("abc");
        assertThat(builder.length(), equalTo(3));
    }
<<<<<<< HEAD

    @Test
    public void testReplace() throws Exception {
        SpannableStringBuilder builder = new SpannableStringBuilder("abc");
        assertThat(builder.replace(2, 3, "").toString(), equalTo("ab"));
        assertThat(builder.replace(0, 2, "xyz").toString(), equalTo("xyz"));
    }

    @Test
    public void testInsert() throws Exception {
        SpannableStringBuilder builder = new SpannableStringBuilder("abc");
        assertThat(builder.insert(1, "xy").toString(), equalTo("axybc"));
=======
    
    @Test
    public void testDelete() throws Exception {
        SpannableStringBuilder builder = new SpannableStringBuilder("abc");
        assertThat(builder.length(), equalTo(3));
        builder.delete( 0, 3 );
        assertThat( builder.length(), equalTo(0));
>>>>>>> 053e7965
    }
}<|MERGE_RESOLUTION|>--- conflicted
+++ resolved
@@ -23,7 +23,6 @@
         SpannableStringBuilder builder = new SpannableStringBuilder("abc");
         assertThat(builder.length(), equalTo(3));
     }
-<<<<<<< HEAD
 
     @Test
     public void testReplace() throws Exception {
@@ -36,7 +35,7 @@
     public void testInsert() throws Exception {
         SpannableStringBuilder builder = new SpannableStringBuilder("abc");
         assertThat(builder.insert(1, "xy").toString(), equalTo("axybc"));
-=======
+
     
     @Test
     public void testDelete() throws Exception {
@@ -44,6 +43,5 @@
         assertThat(builder.length(), equalTo(3));
         builder.delete( 0, 3 );
         assertThat( builder.length(), equalTo(0));
->>>>>>> 053e7965
     }
 }