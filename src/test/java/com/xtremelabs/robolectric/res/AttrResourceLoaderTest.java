--- conflicted
+++ resolved
@@ -14,25 +14,21 @@
 import static org.junit.Assert.assertThat;
 
 public class AttrResourceLoaderTest {
+    public static final String SYSTEM_NAMESPACE = "http://schemas.android.com/apk/res/android";
     private AttrResourceLoader attrResourceLoader;
 
     @Before
     public void setUp() throws Exception {
         attrResourceLoader = makeResourceLoader();
         new DocumentLoader(attrResourceLoader).loadResourceXmlDir(resourceFile("res", "values"));
+        new DocumentLoader(attrResourceLoader).loadSystemResourceXmlDir(getSystemResourceDir("values"));
     }
 
     private AttrResourceLoader makeResourceLoader() throws Exception {
         ResourceExtractor resourceExtractor = new ResourceExtractor();
         resourceExtractor.addLocalRClass(R.class);
-<<<<<<< HEAD
         resourceExtractor.addSystemRClass(android.R.class);
-        attrResourceLoader = new AttrResourceLoader(resourceExtractor);
-        new DocumentLoader(attrResourceLoader).loadResourceXmlDir(resourceFile("res", "values"));
-        new DocumentLoader(attrResourceLoader).loadSystemResourceXmlDir(getSystemResourceDir("values"));
-=======
         return new AttrResourceLoader(resourceExtractor);
->>>>>>> 83c8f6d3
     }
 
     @Test
@@ -46,6 +42,14 @@
         assertThat(attrResourceLoader.hasAttributeFor(CustomView.class, "xxx", "itemType"), equalTo(true));
 
         assertThat(attrResourceLoader.convertValueToEnum(CustomView.class, "xxx", "itemType", "string"), equalTo("1"));
+        assertThat(attrResourceLoader.hasAttributeFor(CustomView.class, "xxx", "otherItemType"), equalTo(false));
+    }
+
+    @Test
+    public void testAttributesAreResolvedForSystemAttrs() throws Exception {
+        String expected = "" + ImageView.ScaleType.FIT_CENTER.ordinal();
+        assertThat(attrResourceLoader.convertValueToEnum(ImageView.class, SYSTEM_NAMESPACE, "scaleType", "fitCenter"), equalTo(expected));
+        assertThat(attrResourceLoader.hasAttributeFor(ImageView.class, SYSTEM_NAMESPACE, "scaleType"), equalTo(true));
     }
 
     @Test
@@ -73,13 +77,6 @@
     }
 
     @Test
-    public void testAttributesAreResolvedForSystemAttrs() throws Exception {
-        String expected = "" + ImageView.ScaleType.FIT_CENTER.ordinal();
-        assertThat(attrResourceLoader.convertValueToEnum(ImageView.class, "android", "scaleType", "fitCenter"), equalTo(expected));
-        assertThat(attrResourceLoader.hasAttributeFor(ImageView.class, "android", "scaleType"), equalTo(true));
-    }
-
-    @Test
     public void shouldResolveAttributesForSubClasses() throws Exception {
         assertThat(attrResourceLoader.convertValueToEnum(SubCustomView.class, "xxx", "itemType", "integer"), equalTo("0"));
         assertThat(attrResourceLoader.hasAttributeFor(SubCustomView.class, "xxx", "itemType"), equalTo(true));
@@ -90,12 +87,12 @@
         attrResourceLoader = makeResourceLoader();
         new DocumentLoader(attrResourceLoader).loadSystemResourceXmlDir(resourceFile("res", "values"));
 
-        assertThat(attrResourceLoader.convertValueToEnum(CustomView.class, "http://schemas.android.com/apk/res/android",
+        assertThat(attrResourceLoader.convertValueToEnum(CustomView.class, SYSTEM_NAMESPACE,
                 "gravity", "center"), equalTo("0x11"));
-        assertThat(attrResourceLoader.hasAttributeFor(CustomView.class, "http://schemas.android.com/apk/res/android",
+        assertThat(attrResourceLoader.hasAttributeFor(CustomView.class, SYSTEM_NAMESPACE,
                 "gravity"), equalTo(true));
 
-        assertThat(attrResourceLoader.convertValueToEnum(CustomView.class, "http://schemas.android.com/apk/res/android",
+        assertThat(attrResourceLoader.convertValueToEnum(CustomView.class, SYSTEM_NAMESPACE,
                 "gravity", "fill_vertical"), equalTo("0x70"));
     }
 
