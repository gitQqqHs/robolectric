package org.robolectric.shadows;

import android.content.ContentValues;
import android.database.Cursor;
import android.database.sqlite.SQLiteDatabase;
import org.fest.assertions.api.Assertions;
import org.junit.After;
import org.junit.Before;
import org.junit.Test;
import org.junit.runner.RunWith;
import org.robolectric.Robolectric;
import org.robolectric.TestRunners;
import org.robolectric.util.DatabaseConfig;
import org.robolectric.util.SQLiteMap;

import java.io.File;
import java.util.List;

import static com.googlecode.catchexception.CatchException.catchException;
import static com.googlecode.catchexception.CatchException.caughtException;
import static org.fest.assertions.api.Assertions.assertThat;
import static org.junit.Assert.assertEquals;
import static org.junit.Assert.fail;
import static org.robolectric.Robolectric.shadowOf;

@DatabaseConfig.UsingDatabaseMap(SQLiteMap.class)
@RunWith(TestRunners.WithDefaults.class)
public class SQLiteDatabaseTest extends DatabaseTestBase {
  private static final String ANY_VALID_SQL = "SELECT 1";

  private SQLiteDatabase database;
  private ShadowSQLiteDatabase shDatabase;

  @Before
  public void setUp() throws Exception {
    database = SQLiteDatabase.openDatabase("path", null, 0);
    shDatabase = Robolectric.shadowOf(database);
    database.execSQL("CREATE TABLE table_name (\n" +
            "  id INTEGER PRIMARY KEY AUTOINCREMENT,\n" +
            "  first_column VARCHAR(255),\n" +
            "  second_column BINARY,\n" +
            "  name VARCHAR(255),\n" +
            "  big_int INTEGER\n" +
            ");");

    database.execSQL("CREATE TABLE rawtable (\n" +
            "  id INTEGER PRIMARY KEY AUTOINCREMENT,\n" +
            "  first_column VARCHAR(255),\n" +
            "  second_column BINARY,\n" +
            "  name VARCHAR(255),\n" +
            "  big_int INTEGER\n" +
            ");");

    database.execSQL("CREATE TABLE exectable (\n" +
            "  id INTEGER PRIMARY KEY AUTOINCREMENT,\n" +
            "  first_column VARCHAR(255),\n" +
            "  second_column BINARY,\n" +
            "  name VARCHAR(255),\n" +
            "  big_int INTEGER\n" +
            ");");

    String stringColumnValue = "column_value";
    byte[] byteColumnValue = new byte[]{1, 2, 3};

    ContentValues values = new ContentValues();

    values.put("first_column", stringColumnValue);
    values.put("second_column", byteColumnValue);

    database.insert("rawtable", null, values);
    ////////////////////////////////////////////////
    String stringColumnValue2 = "column_value2";
    byte[] byteColumnValue2 = new byte[]{4, 5, 6};
    ContentValues values2 = new ContentValues();

    values2.put("first_column", stringColumnValue2);
    values2.put("second_column", byteColumnValue2);

    database.insert("rawtable", null, values2);
  }

  @After
  public void tearDown() throws Exception {
    database.close();
  }

  @Test
  public void shouldUseSQLiteDatabaseMap() throws Exception {
    assertThat(DatabaseConfig.getDatabaseMap().getClass().getName()).isEqualTo(SQLiteMap.class.getName());
  }

  @Test
  public void testInsertAndQuery() throws Exception {
    String stringColumnValue = "column_value";
    byte[] byteColumnValue = new byte[]{1, 2, 3};

    ContentValues values = new ContentValues();

    values.put("first_column", stringColumnValue);
    values.put("second_column", byteColumnValue);

    database.insert("table_name", null, values);

    Cursor cursor = database.query("table_name", new String[]{"second_column", "first_column"}, null, null, null, null, null);

    assertThat(cursor.moveToFirst()).isTrue();

    byte[] byteValueFromDatabase = cursor.getBlob(0);
    String stringValueFromDatabase = cursor.getString(1);

    assertThat(stringValueFromDatabase).isEqualTo(stringColumnValue);
    assertThat(byteValueFromDatabase).isEqualTo(byteColumnValue);
  }

  @Test
  public void testInsertAndRawQuery() throws Exception {
    String stringColumnValue = "column_value";
    byte[] byteColumnValue = new byte[]{1, 2, 3};

    ContentValues values = new ContentValues();

    values.put("first_column", stringColumnValue);
    values.put("second_column", byteColumnValue);

    database.insert("table_name", null, values);

    Cursor cursor = database.rawQuery("select second_column, first_column from table_name", null);

    assertThat(cursor.moveToFirst()).isTrue();

    byte[] byteValueFromDatabase = cursor.getBlob(0);
    String stringValueFromDatabase = cursor.getString(1);

    assertThat(stringValueFromDatabase).isEqualTo(stringColumnValue);
    assertThat(byteValueFromDatabase).isEqualTo(byteColumnValue);
  }

  @Test(expected = android.database.SQLException.class)
  public void testInsertOrThrowWithSimulatedSQLException() {
    shDatabase.setThrowOnInsert(true);
    database.insertOrThrow("table_name", null, new ContentValues());
  }

  @Test(expected = android.database.SQLException.class)
  public void testInsertOrThrowWithSQLException() {
    ContentValues values = new ContentValues();
    values.put("id", 1);

    database.insertOrThrow("table_name", null, values);
    database.insertOrThrow("table_name", null, values);
  }

  @Test
  public void testInsertOrThrow() {
    String stringColumnValue = "column_value";
    byte[] byteColumnValue = new byte[]{1, 2, 3};
    ContentValues values = new ContentValues();
    values.put("first_column", stringColumnValue);
    values.put("second_column", byteColumnValue);
    database.insertOrThrow("table_name", null, values);

    Cursor cursor = database.rawQuery("select second_column, first_column from table_name", null);
    assertThat(cursor.moveToFirst()).isTrue();
    byte[] byteValueFromDatabase = cursor.getBlob(0);
    String stringValueFromDatabase = cursor.getString(1);
    assertThat(stringValueFromDatabase).isEqualTo(stringColumnValue);
    assertThat(byteValueFromDatabase).isEqualTo(byteColumnValue);
  }

  @Test(expected = IllegalArgumentException.class)
  public void testRawQueryThrowsIndex0NullException() throws Exception {
    database.rawQuery("select second_column, first_column from rawtable WHERE `id` = ?", new String[]{null});
  }

  @Test(expected = IllegalArgumentException.class)
  public void testRawQueryThrowsIndex0NullException2() throws Exception {
    database.rawQuery("select second_column, first_column from rawtable", new String[]{null});
  }

  @Test
  public void testRawQueryCount() throws Exception {
    Cursor cursor = database.rawQuery("select second_column, first_column from rawtable WHERE `id` = ?", new String[]{"1"});
    assertThat(cursor.getCount()).isEqualTo(1);
  }

  @Test
  public void testRawQueryCount2() throws Exception {
    Cursor cursor = database.rawQuery("select second_column, first_column from rawtable", null);
    assertThat(cursor.getCount()).isEqualTo(2);
  }

  @Test
  public void testRawQueryCount3() throws Exception {
    Cursor cursor = database.rawQuery("select second_column, first_column from rawtable", new String[]{});
    assertThat(cursor.getCount()).isEqualTo(2);
  }
  /*
   * Reason why testRawQueryCount4() and testRawQueryCount5() expects exceptions even though exceptions are not found in Android.
   *
   * The code in Android acts inconsistently under API version 2.1_r1 (and perhaps other APIs)..
   * What happens is that rawQuery() remembers the selectionArgs of previous queries,
   * and uses them if no selectionArgs are given in subsequent queries.
   * If they were never given selectionArgs THEN they return empty cursors.
   *
   *
   * if you run {
   *     db.rawQuery("select * from exercise WHERE name = ?",null); //this returns an empty cursor
   *      db.rawQuery("select * from exercise WHERE name = ?",new String[]{}); //this returns an empty cursor
   * }
   *
   * but if you run {
   *    db.rawQuery("select * from exercise WHERE name = ?",new String[]{"Leg Press"}); //this returns 1 exercise named "Leg Press"
   *    db.rawQuery("select * from exercise WHERE name = ?",null); //this too returns 1 exercise named "Leg Press"
   *    db.rawQuery("select * from exercise WHERE name = ?",new String[]{}); //this too returns 1 exercise named "Leg Press"
   * }
   *
   * so SQLite + Android work inconsistently (it maintains state that it should not)
   * whereas H2 just throws an exception for not supplying the selectionArgs
   *
   * So the question is should Robolectric:
   * 1) throw an exception, the way H2 does.
   * 2) return an empty Cursor.
   * 3) mimic Android\SQLite precisely and return inconsistent results based on previous state
   *
   * Returning an empty cursor all the time would be bad
   * because Android doesn't always return an empty cursor.
   * But just mimicking Android would not be helpful,
   * since it would be less than obvious where the problem is coming from.
   * One should just avoid ever calling a statement without selectionArgs (when one has a ? placeholder),
   * so it is best to throw an Exception to let the programmer know that this isn't going to turn out well if they try to run it under Android.
   * Because we are running in the context of a test we do not have to mimic Android precisely (if it is more helpful not to!), we just need to help
   * the testing programmer figure out what is going on.
   */
  @Test(expected = Exception.class)
  public void testRawQueryCount4() throws Exception {
    //Android and SQLite don't normally throw an exception here. See above explanation as to why Robolectric should.
    database.rawQuery("select second_column, first_column from rawtable WHERE `id` = ?", null);
  }

  @Test(expected = Exception.class)
  public void testRawQueryCount5() throws Exception {
    //Android and SQLite don't normally throw an exception here. See above explanation as to why Robolectric should.
    database.rawQuery("select second_column, first_column from rawtable WHERE `id` = ?", new String[]{});
  }

  @Test(expected = android.database.sqlite.SQLiteException.class)
  public void testRawQueryCount8() throws Exception {
    database.rawQuery("select second_column, first_column from rawtable", new String[]{"1"});
  }

  @Test
  public void testInsertWithException() {
    ContentValues values = new ContentValues();

    assertEquals(-1, database.insert("table_that_doesnt_exist", null, values));
  }


  @Test
  public void testEmptyTable() throws Exception {
    Cursor cursor = database.query("table_name", new String[]{"second_column", "first_column"}, null, null, null, null, null);

    assertThat(cursor.moveToFirst()).isFalse();
  }

  @Test
  public void testInsertRowIdGeneration() throws Exception {
    ContentValues values = new ContentValues();
    values.put("name", "Chuck");

    long id = database.insert("table_name", null, values);

    assertThat(id).isNotEqualTo(0L);
  }

  @Test
  public void testInsertKeyGeneration() throws Exception {
    ContentValues values = new ContentValues();
    values.put("name", "Chuck");

    long key = database.insertWithOnConflict("table_name", null, values, SQLiteDatabase.CONFLICT_IGNORE);

    assertThat(key).isNotEqualTo(0L);
  }

  @Test
  public void testUpdate() throws Exception {
    addChuck();

    assertThat(updateName(1234L, "Buster")).isEqualTo(1);

    Cursor cursor = database.query("table_name", new String[]{"id", "name"}, null, null, null, null, null);
    assertThat(cursor.moveToFirst()).isTrue();
    assertThat(cursor.getCount()).isEqualTo(1);

    assertIdAndName(cursor, 1234L, "Buster");
  }

  @Test
  public void testUpdateNoMatch() throws Exception {
    addChuck();

    assertThat(updateName(5678L, "Buster")).isEqualTo(0);

    Cursor cursor = database.query("table_name", new String[]{"id", "name"}, null, null, null, null, null);
    assertThat(cursor.moveToFirst()).isTrue();
    assertThat(cursor.getCount()).isEqualTo(1);

    assertIdAndName(cursor, 1234L, "Chuck");
  }

  @Test
  public void testUpdateAll() throws Exception {
    addChuck();
    addJulie();

    assertThat(updateName("Belvedere")).isEqualTo(2);

    Cursor cursor = database.query("table_name", new String[]{"id", "name"}, null, null, null, null, null);
    assertThat(cursor.moveToFirst()).isTrue();
    assertThat(cursor.getCount()).isEqualTo(2);

    assertIdAndName(cursor, 1234L, "Belvedere");
    assertThat(cursor.moveToNext()).isTrue();

    assertIdAndName(cursor, 1235L, "Belvedere");
    assertThat(cursor.isLast()).isTrue();
    assertThat(cursor.moveToNext()).isFalse();
    assertThat(cursor.isAfterLast()).isTrue();
    assertThat(cursor.moveToNext()).isFalse();
  }

  @Test
  public void testDelete() throws Exception {
    addChuck();

    int deleted = database.delete("table_name", "id=1234", null);
    assertThat(deleted).isEqualTo(1);

    assertEmptyDatabase();
  }

  @Test
  public void testDeleteNoMatch() throws Exception {
    addChuck();

    int deleted = database.delete("table_name", "id=5678", null);
    assertThat(deleted).isEqualTo(0);

    assertNonEmptyDatabase();
  }

  @Test
  public void testDeleteAll() throws Exception {
    addChuck();
    addJulie();

    int deleted = database.delete("table_name", "1", null);
    assertThat(deleted).isEqualTo(2);

    assertEmptyDatabase();
  }

  @Test
  public void testExecSQL() throws Exception {
    database.execSQL("INSERT INTO table_name (id, name) VALUES(1234, 'Chuck');");

    Cursor cursor = database.rawQuery("SELECT COUNT(*) FROM table_name", null);
    assertThat(cursor).isNotNull();
    assertThat(cursor.moveToNext()).isTrue();
    assertThat(cursor.getInt(0)).isEqualTo(1);

    cursor = database.rawQuery("SELECT * FROM table_name", null);
    assertThat(cursor).isNotNull();
    assertThat(cursor.moveToNext()).isTrue();

    assertThat(cursor.getInt(cursor.getColumnIndex("id"))).isEqualTo(1234);
    assertThat(cursor.getString(cursor.getColumnIndex("name"))).isEqualTo("Chuck");
  }

  @Test
  public void testExecSQLParams() throws Exception {
    database.execSQL("CREATE TABLE `routine` (`id` INTEGER PRIMARY KEY AUTOINCREMENT , `name` VARCHAR , `lastUsed` INTEGER DEFAULT 0 ,  UNIQUE (`name`)) ", new Object[]{});
    database.execSQL("INSERT INTO `routine` (`name` ,`lastUsed` ) VALUES (?,?)", new Object[]{"Leg Press", 0});
    database.execSQL("INSERT INTO `routine` (`name` ,`lastUsed` ) VALUES (?,?)", new Object[]{"Bench Press", 1});

    Cursor cursor = database.rawQuery("SELECT COUNT(*) FROM `routine`", null);
    assertThat(cursor).isNotNull();
    assertThat(cursor.moveToNext()).isTrue();
    assertThat(cursor.getInt(0)).isEqualTo(2);

    cursor = database.rawQuery("SELECT `id`, `name` ,`lastUsed` FROM `routine`", null);
    assertThat(cursor).isNotNull();
    assertThat(cursor.moveToNext()).isTrue();

    assertThat(cursor.getInt(cursor.getColumnIndex("id"))).isEqualTo(1);
    assertThat(cursor.getInt(cursor.getColumnIndex("lastUsed"))).isEqualTo(0);
    assertThat(cursor.getString(cursor.getColumnIndex("name"))).isEqualTo("Leg Press");

    assertThat(cursor.moveToNext()).isTrue();

    assertThat(cursor.getInt(cursor.getColumnIndex("id"))).isEqualTo(2);
    assertThat(cursor.getInt(cursor.getColumnIndex("lastUsed"))).isEqualTo(1);
    assertThat(cursor.getString(cursor.getColumnIndex("name"))).isEqualTo("Bench Press");
  }

  @Test(expected = android.database.SQLException.class)
  public void testExecSQLException() throws Exception {
    database.execSQL("INSERT INTO table_name;");    // invalid SQL
  }

  @Test(expected = IllegalArgumentException.class)
  public void testExecSQLException2() throws Exception {
    database.execSQL("insert into exectable (first_column) values (?);", null);
  }

  @Test(expected = IllegalArgumentException.class)
  public void testExecSQLException4() throws Exception {
    database.execSQL("insert into exectable (first_column) values ('sdfsfs');", null);
  }

  @Test(expected = Exception.class)
  public void testExecSQLException5() throws Exception {
    //TODO: make this throw android.database.SQLException.class
    database.execSQL("insert into exectable (first_column) values ('kjhk');", new String[]{"xxxx"});
  }

  @Test(expected = Exception.class)
  public void testExecSQLException6() throws Exception {
    //TODO: make this throw android.database.SQLException.class
    database.execSQL("insert into exectable (first_column) values ('kdfd');", new String[]{null});
  }

  @Test
  public void testExecSQL2() throws Exception {
    database.execSQL("insert into exectable (first_column) values ('eff');", new String[]{});
  }

  @Test
  public void testExecSQLInsertNull() throws Exception {
    String name = "nullone";

    database.execSQL("insert into exectable (first_column, name) values (?,?);", new String[]{null, name});

    Cursor cursor = database.rawQuery("select * from exectable WHERE `name` = ?", new String[]{name});
    cursor.moveToFirst();
    int firstIndex = cursor.getColumnIndex("first_column");
    int nameIndex = cursor.getColumnIndex("name");
    assertThat(cursor.getString(nameIndex)).isEqualTo(name);
    assertThat(cursor.getString(firstIndex)).isEqualTo(null);

  }

  @Test(expected = Exception.class)
  public void testExecSQLInsertNullShouldBeException() throws Exception {
    //this inserts null in android, but it when it happens it is likely an error.  H2 throws an exception.  So we'll make Robolectric expect an Exception so that the error can be found.

    database.delete("exectable", null, null);

    Cursor cursor = database.rawQuery("select * from exectable", null);
    cursor.moveToFirst();
    assertThat(cursor.getCount()).isEqualTo(0);

    database.execSQL("insert into exectable (first_column) values (?);", new String[]{});
    Cursor cursor2 = database.rawQuery("select * from exectable", new String[]{null});
    cursor.moveToFirst();
    assertThat(cursor2.getCount()).isEqualTo(1);

  }

  @Test
  public void testExecSQLAutoIncrementSQLite() throws Exception {
    database.execSQL("CREATE TABLE auto_table (id INTEGER PRIMARY KEY AUTOINCREMENT, name VARCHAR(255));");

    ContentValues values = new ContentValues();
    values.put("name", "Chuck");

    long key = database.insert("auto_table", null, values);
    assertThat(key).isNotEqualTo(0L);

    long key2 = database.insert("auto_table", null, values);
    assertThat(key2).isNotEqualTo(key);
  }

  @Test(expected = IllegalStateException.class)
  public void testClose() throws Exception {
    database.close();

    database.execSQL("INSERT INTO table_name (id, name) VALUES(1234, 'Chuck');");
  }

  @Test
  public void testIsOpen() throws Exception {
    assertThat(database.isOpen()).isTrue();
    database.close();
    assertThat(database.isOpen()).isFalse();
  }

  @Test
  public void shouldStoreGreatBigHonkingIntegersCorrectly() throws Exception {
    database.execSQL("INSERT INTO table_name(big_int) VALUES(1234567890123456789);");
    Cursor cursor = database.query("table_name", new String[]{"big_int"}, null, null, null, null, null);
    cursor.moveToFirst();
    assertEquals(1234567890123456789L, cursor.getLong(0));
  }

  @Test
  public void testSuccessTransaction() throws Exception {
    assertThat(shDatabase.isTransactionSuccess()).isFalse();
    database.beginTransaction();
    assertThat(shDatabase.isTransactionSuccess()).isFalse();
    database.execSQL("INSERT INTO table_name (id, name) VALUES(1234, 'Chuck');");
    assertThat(shDatabase.isTransactionSuccess()).isFalse();
    database.setTransactionSuccessful();
    assertThat(shDatabase.isTransactionSuccess()).isTrue();
    database.endTransaction();
    assertThat(shDatabase.isTransactionSuccess()).isFalse();

    Cursor cursor = database.rawQuery("SELECT COUNT(*) FROM table_name", null);
    assertThat(cursor.moveToNext()).isTrue();
    assertThat(cursor.getInt(0)).isEqualTo(1);
  }

  @Test
  public void testFailureTransaction() throws Exception {
    assertThat(shDatabase.isTransactionSuccess()).isFalse();
    database.beginTransaction();
    assertThat(shDatabase.isTransactionSuccess()).isFalse();

    database.execSQL("INSERT INTO table_name (id, name) VALUES(1234, 'Chuck');");

    final String select = "SELECT COUNT(*) FROM table_name";

    Cursor cursor = database.rawQuery(select, null);
    assertThat(cursor.moveToNext()).isTrue();
    assertThat(cursor.getInt(0)).isEqualTo(1);
    cursor.close();

    assertThat(shDatabase.isTransactionSuccess()).isFalse();
    database.endTransaction();

    cursor = database.rawQuery(select, null);
    assertThat(cursor.moveToNext()).isTrue();
    assertThat(cursor.getInt(0)).isEqualTo(0);

    assertThat(shDatabase.isTransactionSuccess()).isFalse();
  }

  @Test
  public void testSuccessNestedTransaction() throws Exception {
    assertThat(shDatabase.isTransactionSuccess()).isFalse();
    database.beginTransaction();
    database.execSQL("INSERT INTO table_name (id, name) VALUES(1234, 'Chuck');");
    assertThat(shDatabase.isTransactionSuccess()).isFalse();
    database.beginTransaction();
    assertThat(shDatabase.isTransactionSuccess()).isFalse();
    database.execSQL("INSERT INTO table_name (id, name) VALUES(12345, 'Julie');");
    database.setTransactionSuccessful();
    assertThat(shDatabase.isTransactionSuccess()).isTrue();
    database.endTransaction();
    assertThat(shDatabase.isTransactionSuccess()).isFalse();
    database.setTransactionSuccessful();
    assertThat(shDatabase.isTransactionSuccess()).isTrue();
    database.endTransaction();
    assertThat(shDatabase.isTransactionSuccess()).isFalse();

    Cursor cursor = database.rawQuery("SELECT COUNT(*) FROM table_name", null);
    assertThat(cursor.moveToNext()).isTrue();
    assertThat(cursor.getInt(0)).isEqualTo(2);
  }

  @Test
  public void testFailureNestedTransaction() throws Exception {
    assertThat(shDatabase.isTransactionSuccess()).isFalse();
    database.beginTransaction();
    assertThat(shDatabase.isTransactionSuccess()).isFalse();
    database.execSQL("INSERT INTO table_name (id, name) VALUES(1234, 'Chuck');");
    database.beginTransaction();
    assertThat(shDatabase.isTransactionSuccess()).isFalse();
    database.execSQL("INSERT INTO table_name (id, name) VALUES(12345, 'Julie');");
    database.endTransaction();
    assertThat(shDatabase.isTransactionSuccess()).isFalse();
    database.setTransactionSuccessful();
    assertThat(shDatabase.isTransactionSuccess()).isFalse();
    database.endTransaction();
    assertThat(shDatabase.isTransactionSuccess()).isFalse();

    Cursor cursor = database.rawQuery("SELECT COUNT(*) FROM table_name", null);
    assertThat(cursor.moveToNext()).isTrue();
    assertThat(cursor.getInt(0)).isEqualTo(0);
  }

  @Test
  public void testTransactionAlreadySuccessful() {
    database.beginTransaction();
    database.setTransactionSuccessful();
    try {
      database.setTransactionSuccessful();
      fail("didn't receive the expected IllegalStateException");
    } catch (IllegalStateException e) {
      assertThat(e.getMessage()).isEqualTo("transaction already successfully");
    }
  }

  @Test
  public void testInTransaction() throws Exception {
    assertThat(database.inTransaction()).isFalse();
    database.beginTransaction();
    assertThat(database.inTransaction()).isTrue();
    database.endTransaction();
    assertThat(database.inTransaction()).isFalse();
  }



  @Test
  public void testReplace() throws Exception {
    long id = addChuck();
    assertThat(id).isNotEqualTo(-1L);

    ContentValues values = new ContentValues();
    values.put("id", id);
    values.put("name", "Norris");

    long replaceId = database.replace("table_name", null, values);
    assertThat(replaceId).isEqualTo(id);

    String query = "SELECT name FROM table_name where id = " + id;
    Cursor cursor = executeQuery(query);

    assertThat(cursor.moveToNext()).isTrue();
    assertThat(cursor.getString(cursor.getColumnIndex("name"))).isEqualTo("Norris");
  }

  @Test
  public void testReplaceIsReplacing() throws Exception {
    final String query = "SELECT first_column FROM table_name WHERE id = ";
    String stringValueA = "column_valueA";
    String stringValueB = "column_valueB";
    long id = 1;

    ContentValues valuesA = new ContentValues();
    valuesA.put("id", id);
    valuesA.put("first_column", stringValueA);

    ContentValues valuesB = new ContentValues();
    valuesB.put("id", id);
    valuesB.put("first_column", stringValueB);

    long firstId = database.replaceOrThrow("table_name", null, valuesA);
    Cursor firstCursor = executeQuery(query + firstId);
    assertThat(firstCursor.moveToNext()).isTrue();
    long secondId = database.replaceOrThrow("table_name", null, valuesB);
    Cursor secondCursor = executeQuery(query + secondId);
    assertThat(secondCursor.moveToNext());

    assertThat(firstId).isEqualTo(id);
    assertThat(secondId).isEqualTo(id);
    assertThat(firstCursor.getString(0)).isEqualTo(stringValueA);
    assertThat(secondCursor.getString(0)).isEqualTo(stringValueB);
  }

  @Test
  public void shouldKeepTrackOfOpenCursors() throws Exception {
    Cursor cursor = database.query("table_name", new String[]{"second_column", "first_column"}, null, null, null, null, null);

    assertThat(shadowOf(database).hasOpenCursors()).isTrue();
    cursor.close();
    assertThat(shadowOf(database).hasOpenCursors()).isFalse();

  }

  @Test
  public void shouldBeAbleToAnswerQuerySql() throws Exception {
    try {
      database.query("table_name_1", new String[]{"first_column"}, null, null, null, null, null);
    } catch (Exception e) {
      //ignore
    }
    try {
      database.query("table_name_2", new String[]{"second_column"}, null, null, null, null, null);
    } catch (Exception e) {
      //ignore
    }
<<<<<<< HEAD
    List<String> queries = shadowOf(database).getQuerySql();
    assertThat(queries.size()).isEqualTo(2);
    assertThat(queries.get(0)).isEqualTo("SELECT first_column FROM table_name_1");
    assertThat(queries.get(1)).isEqualTo("SELECT second_column FROM table_name_2");
  }

  @Test
  public void shouldCreateDefaultCursorFactoryWhenNullFactoryPassed() throws Exception {
    //given
    SQLiteDatabase.CursorFactory nullCursorFactory = null;

    //when
    catchException(database).rawQueryWithFactory(nullCursorFactory, ANY_VALID_SQL, null, null);

    //then
    Assertions.assertThat(caughtException()).as("Null cursor factory should be overridden by default implementation").isNull();
  }

  @Test
  public void shouldOpenExistingDatabaseFromFileSystemIfFileExists() throws Exception {
      File testDb = new File(getClass().getResource("/test.sql").getFile());
      assertThat(testDb.exists()).isTrue();
      SQLiteDatabase db = SQLiteDatabase.openDatabase(testDb.getAbsolutePath(), null, 0);

      Cursor c = db.rawQuery("select * from test", null);
      assertThat(c).isNotNull();
      assertThat(c.getCount()).isEqualTo(2);
      assertThat(db.isOpen()).isTrue();
      db.close();
  }

  @Test
  public void shouldSetAndGetVersion() throws Exception {
    assertThat(database.getVersion()).isEqualTo(0);
    database.setVersion(20);
    assertThat(database.getVersion()).isEqualTo(20);
  }

  @Test
  public void testGetPath() throws Exception {
    assertThat(database.getPath()).isEqualTo("path");
  }

  @Test
  public void testShouldReturnTheSameDatabaseIfAlreadyOpened() throws Exception {
    SQLiteDatabase db1 = SQLiteDatabase.openDatabase("db1", null, 0);
    SQLiteDatabase db2 = SQLiteDatabase.openDatabase("db2", null, 0);
    assertThat(SQLiteDatabase.openDatabase("db1", null, 0)).isSameAs(db1);
    assertThat(SQLiteDatabase.openDatabase("db2", null, 0)).isSameAs(db2);
  }

  @Test
  public void testTwoConcurrentDbConnections() throws Exception {
    SQLiteDatabase db1 = SQLiteDatabase.openDatabase("db1", null, 0);
    SQLiteDatabase db2 = SQLiteDatabase.openDatabase("db2", null, 0);

    db1.execSQL("CREATE TABLE foo(id INTEGER PRIMARY KEY AUTOINCREMENT, data TEXT);");
    db2.execSQL("CREATE TABLE bar(id INTEGER PRIMARY KEY AUTOINCREMENT, data TEXT);");

    ContentValues d1 = new ContentValues();
    d1.put("data", "d1");

    ContentValues d2 = new ContentValues();
    d2.put("data", "d2");

    db1.insert("foo", null, d1);
    db2.insert("bar", null, d2);

    Cursor c = db1.rawQuery("select * from foo", null);
    assertThat(c).isNotNull();
    assertThat(c.getCount()).isEqualTo(1);
    assertThat(c.moveToNext()).isTrue();
    assertThat(c.getString(c.getColumnIndex("data"))).isEqualTo("d1");

    c = db2.rawQuery("select * from bar", null);
    assertThat(c).isNotNull();
    assertThat(c.getCount()).isEqualTo(1);
    assertThat(c.moveToNext()).isTrue();
    assertThat(c.getString(c.getColumnIndex("data"))).isEqualTo("d2");
  }

  private Cursor executeQuery(String query) {
    return database.rawQuery(query, null);
  }

  private long addChuck() {
    return addPerson(1234L, "Chuck");
  }

  private long addJulie() {
    return addPerson(1235L, "Julie");
  }

  private long addPerson(long id, String name) {
    ContentValues values = new ContentValues();
    values.put("id", id);
    values.put("name", name);
    return database.insert("table_name", null, values);
  }

  private int updateName(long id, String name) {
    ContentValues values = new ContentValues();
    values.put("name", name);
    return database.update("table_name", values, "id=" + id, null);
  }

  private int updateName(String name) {
    ContentValues values = new ContentValues();
    values.put("name", name);
    return database.update("table_name", values, null, null);
  }

  private void assertIdAndName(Cursor cursor, long id, String name) {
    long idValueFromDatabase;
    String stringValueFromDatabase;

    idValueFromDatabase = cursor.getLong(0);
    stringValueFromDatabase = cursor.getString(1);
    assertThat(idValueFromDatabase).isEqualTo(id);
    assertThat(stringValueFromDatabase).isEqualTo(name);
  }

  private void assertEmptyDatabase() {
    Cursor cursor = database.query("table_name", new String[]{"id", "name"}, null, null, null, null, null);
    assertThat(cursor.moveToFirst()).isFalse();
    assertThat(cursor.isClosed()).isFalse();
    assertThat(cursor.getCount()).isEqualTo(0);
  }

  private void assertNonEmptyDatabase() {
    Cursor cursor = database.query("table_name", new String[]{"id", "name"}, null, null, null, null, null);
    assertThat(cursor.moveToFirst()).isTrue();
    assertThat(cursor.getCount()).isNotEqualTo(0);
  }
=======

    @Test
    public void shouldLockWhenEnabled() throws Exception{
        ShadowSQLiteDatabase shadowDB = shadowOf(database);

        // Test disabled locking
        shadowDB.setLockingEnabled(false);

        assertThat(database.isDbLockedByCurrentThread()).isTrue();
        shadowDB.lock();
        assertThat(database.isDbLockedByCurrentThread()).isTrue();
        shadowDB.unlock();
        assertThat(database.isDbLockedByCurrentThread()).isTrue();

        // Test enabled locking
        shadowDB.setLockingEnabled(true);
        assertThat(database.isDbLockedByCurrentThread()).isFalse();
        shadowDB.lock();
        assertThat(database.isDbLockedByCurrentThread()).isTrue();
        shadowDB.unlock();
        assertThat(database.isDbLockedByCurrentThread()).isFalse();

    }
>>>>>>> 916be64e
}<|MERGE_RESOLUTION|>--- conflicted
+++ resolved
@@ -682,7 +682,6 @@
     } catch (Exception e) {
       //ignore
     }
-<<<<<<< HEAD
     List<String> queries = shadowOf(database).getQuerySql();
     assertThat(queries.size()).isEqualTo(2);
     assertThat(queries.get(0)).isEqualTo("SELECT first_column FROM table_name_1");
@@ -817,29 +816,26 @@
     assertThat(cursor.moveToFirst()).isTrue();
     assertThat(cursor.getCount()).isNotEqualTo(0);
   }
-=======
-
-    @Test
-    public void shouldLockWhenEnabled() throws Exception{
-        ShadowSQLiteDatabase shadowDB = shadowOf(database);
-
-        // Test disabled locking
-        shadowDB.setLockingEnabled(false);
-
-        assertThat(database.isDbLockedByCurrentThread()).isTrue();
-        shadowDB.lock();
-        assertThat(database.isDbLockedByCurrentThread()).isTrue();
-        shadowDB.unlock();
-        assertThat(database.isDbLockedByCurrentThread()).isTrue();
-
-        // Test enabled locking
-        shadowDB.setLockingEnabled(true);
-        assertThat(database.isDbLockedByCurrentThread()).isFalse();
-        shadowDB.lock();
-        assertThat(database.isDbLockedByCurrentThread()).isTrue();
-        shadowDB.unlock();
-        assertThat(database.isDbLockedByCurrentThread()).isFalse();
-
-    }
->>>>>>> 916be64e
+
+  @Test
+  public void shouldLockWhenEnabled() throws Exception{
+    ShadowSQLiteDatabase shadowDB = shadowOf(database);
+
+    // Test disabled locking
+    shadowDB.setLockingEnabled(false);
+
+    assertThat(database.isDbLockedByCurrentThread()).isTrue();
+    shadowDB.lock();
+    assertThat(database.isDbLockedByCurrentThread()).isTrue();
+    shadowDB.unlock();
+    assertThat(database.isDbLockedByCurrentThread()).isTrue();
+
+    // Test enabled locking
+    shadowDB.setLockingEnabled(true);
+    assertThat(database.isDbLockedByCurrentThread()).isFalse();
+    shadowDB.lock();
+    assertThat(database.isDbLockedByCurrentThread()).isTrue();
+    shadowDB.unlock();
+    assertThat(database.isDbLockedByCurrentThread()).isFalse();
+  }
 }