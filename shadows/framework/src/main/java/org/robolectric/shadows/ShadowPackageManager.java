--- conflicted
+++ resolved
@@ -136,11 +136,11 @@
   private final Map<Intent, List<ResolveInfo>> resolveInfoForIntent = new TreeMap<>(new IntentComparator());
   private Set<String> deletedPackages = new HashSet<>();
   Map<String, IPackageDeleteObserver> pendingDeleteCallbacks = new HashMap<>();
-  
+
   public ShadowPackageManager() {
     addManifest(RuntimeEnvironment.getAppManifest());
   }
-  
+
   /**
    * Goes through the meta data and puts each value in to a
    * bundle as the correct type.
@@ -858,11 +858,7 @@
 
   @Override
   public void setQueryIntentImplicitly(boolean queryIntentImplicitly) {
-<<<<<<< HEAD
     this.queryIntentImplicitly = queryIntentImplicitly;
-=======
-    RuntimeEnvironment.getRobolectricPackageManager().setQueryIntentImplicitly(queryIntentImplicitly);
->>>>>>> ad7974ab
   }
 
   @Override
