package org.robolectric.shadows;

import static android.app.PendingIntent.FLAG_CANCEL_CURRENT;
import static android.app.PendingIntent.FLAG_IMMUTABLE;
import static android.app.PendingIntent.FLAG_NO_CREATE;
import static android.app.PendingIntent.FLAG_ONE_SHOT;
import static android.app.PendingIntent.FLAG_UPDATE_CURRENT;
import static org.robolectric.Shadows.shadowOf;

import android.app.PendingIntent;
import android.app.PendingIntent.CanceledException;
import android.content.Context;
import android.content.Intent;
import android.content.IntentSender;
import android.os.Bundle;
import java.util.ArrayList;
import java.util.Arrays;
import java.util.List;
import org.robolectric.RuntimeEnvironment;
import org.robolectric.annotation.Implementation;
import org.robolectric.annotation.Implements;
import org.robolectric.annotation.RealObject;
import org.robolectric.annotation.Resetter;
import org.robolectric.fakes.RoboIntentSender;
import org.robolectric.util.ReflectionHelpers;

@Implements(PendingIntent.class)
public class ShadowPendingIntent {

  private enum Type {ACTIVITY, BROADCAST, SERVICE}

  private static final List<PendingIntent> createdIntents = new ArrayList<>();

  @RealObject
  private PendingIntent realPendingIntent;

  private Intent[] savedIntents;
  private Context savedContext;
  private Type type;
  private int requestCode;
  private int flags;
  private String creatorPackage;
  private boolean canceled;

  @Implementation
<<<<<<< HEAD
  public static PendingIntent getActivity(
      Context context, int requestCode, @NonNull Intent intent, int flags) {
    return create(context, new Intent[] {intent}, Type.ACTIVITY, requestCode, flags);
  }

  @Implementation
  public static PendingIntent getActivity(
      Context context, int requestCode, @NonNull Intent intent, int flags, Bundle options) {
    return create(context, new Intent[] {intent}, Type.ACTIVITY, requestCode, flags);
  }

  @Implementation
  public static PendingIntent getActivities(
      Context context, int requestCode, @NonNull Intent[] intents, int flags) {
    return create(context, intents, Type.ACTIVITY, requestCode, flags);
  }

  @Implementation
  public static PendingIntent getActivities(
      Context context, int requestCode, @NonNull Intent[] intents, int flags, Bundle options) {
    return create(context, intents, Type.ACTIVITY, requestCode, flags);
  }

  @Implementation
  public static PendingIntent getBroadcast(
      Context context, int requestCode, @NonNull Intent intent, int flags) {
    return create(context, new Intent[] {intent}, Type.BROADCAST, requestCode, flags);
  }

  @Implementation
  public static PendingIntent getService(
      Context context, int requestCode, @NonNull Intent intent, int flags) {
    return create(context, new Intent[] {intent}, Type.SERVICE, requestCode, flags);
  }

  @Implementation
  public void cancel() {
    for (Iterator<PendingIntent> i = createdIntents.iterator(); i.hasNext(); ) {
      PendingIntent pendingIntent = i.next();
      if (pendingIntent == realPendingIntent) {
        canceled = true;
        i.remove();
        break;
      }
    }
  }

  @Implementation
=======
  public static PendingIntent getActivity(Context context, int requestCode, Intent intent, int flags) {
    return create(context, new Intent[] {intent}, true, false, false, requestCode, flags);
  }

  @Implementation
  public static PendingIntent getActivity(Context context, int requestCode, Intent intent, int flags, Bundle options) {
    return create(context, new Intent[] {intent}, true, false, false, requestCode, flags);
  }

  @Implementation
  public static PendingIntent getActivities(Context context, int requestCode, Intent[] intents, int flags) {
    return create(context, intents, true, false, false, requestCode, flags);
  }

  @Implementation
  public static PendingIntent getActivities(Context context, int requestCode, Intent[] intents, int flags, Bundle options) {
    return create(context, intents, true, false, false, requestCode, flags);
  }

  @Implementation
  public static PendingIntent getBroadcast(Context context, int requestCode, Intent intent, int flags) {
    return create(context, new Intent[] {intent}, false, true, false, requestCode, flags);
  }

  @Implementation
  public static PendingIntent getService(Context context, int requestCode, Intent intent, int flags) {
    return create(context, new Intent[] {intent}, false, false, true, requestCode, flags);
  }

  @Implementation
>>>>>>> eac921e5
  public void send() throws CanceledException {
    send(savedContext, 0, null);
  }

  @Implementation
  public void send(Context context, int code, Intent intent) throws CanceledException {
    if (canceled) {
      throw new CanceledException();
    }

    // Fill in the last Intent, if it is mutable, with information now available at send-time.
    if (intent != null && isMutable(flags)) {
      getSavedIntent().fillIn(intent, 0);
    }

    if (isActivityIntent()) {
      for (Intent savedIntent : savedIntents) {
        context.startActivity(savedIntent);
      }
    } else if (isBroadcastIntent()) {
      for (Intent savedIntent : savedIntents) {
        context.sendBroadcast(savedIntent);
      }
    } else if (isServiceIntent()) {
      for (Intent savedIntent : savedIntents) {
        context.startService(savedIntent);
      }
    }

    if (isOneShot(flags)) {
      cancel();
    }
  }

  @Implementation
  public IntentSender getIntentSender() {
    return new RoboIntentSender(realPendingIntent);
  }

  /**
   * @return {@code true} iff sending this PendingIntent will start an activity
   */
  public boolean isActivityIntent() {
    return type == Type.ACTIVITY;
  }

  /**
   * @return {@code true} iff sending this PendingIntent will broadcast an Intent
   */
  public boolean isBroadcastIntent() {
    return type == Type.BROADCAST;
  }

  /**
   * @return {@code true} iff sending this PendingIntent will start a service
   */
  public boolean isServiceIntent() {
    return type == Type.SERVICE;
  }

  /**
   * @return the context in which this PendingIntent was created
   */
  public Context getSavedContext() {
    return savedContext;
  }

  /**
   * This returns the last Intent in the Intent[] to be delivered when the PendingIntent is sent.
   * This method is particularly useful for PendingIntents created with a single Intent:
   * <ul>
   *   <li>{@link #getActivity(Context, int, Intent, int)}</li>
   *   <li>{@link #getActivity(Context, int, Intent, int, Bundle)}</li>
   *   <li>{@link #getBroadcast(Context, int, Intent, int)}</li>
   *   <li>{@link #getService(Context, int, Intent, int)}</li>
   * </ul>
   *
   * @return the final Intent to be delivered when the PendingIntent is sent
   */
  public Intent getSavedIntent() {
    return savedIntents[savedIntents.length - 1];
  }

  /**
   * This method is particularly useful for PendingIntents created with multiple Intents:
   * <ul>
   *   <li>{@link #getActivities(Context, int, Intent[], int)}</li>
   *   <li>{@link #getActivities(Context, int, Intent[], int, Bundle)}</li>
   * </ul>
   *
   * @return all Intents to be delivered when the PendingIntent is sent
   */
  public Intent[] getSavedIntents() {
    return savedIntents;
  }

  /**
   * @return {@true} iff this PendingIntent has been canceled
   */
  public boolean isCanceled() {
    return canceled;
  }

  /**
   * @return the request code with which this PendingIntent was created
   */
  public int getRequestCode() {
    return requestCode;
  }

  /**
   * @return the flags with which this PendingIntent was created
   */
  public int getFlags() {
    return flags;
  }

  @Implementation
  public String getTargetPackage() {
    return getCreatorPackage();
  }

  @Implementation
  public String getCreatorPackage() {
    return (creatorPackage == null)
        ? RuntimeEnvironment.application.getPackageName()
        : creatorPackage;
  }

  public void setCreatorPackage(String creatorPackage) {
    this.creatorPackage = creatorPackage;
  }

  @Override
  @Implementation
  public boolean equals(Object o) {
    if (this == o) return true;
    if (o == null || realPendingIntent.getClass() != o.getClass()) return false;
    ShadowPendingIntent that = shadowOf((PendingIntent) o);
    if (savedContext != null) {
      String packageName = savedContext.getPackageName();
      String thatPackageName = that.savedContext.getPackageName();
      if (packageName != null ? !packageName.equals(thatPackageName) : thatPackageName != null) return false;
    } else {
      if (that.savedContext != null) return false;
    }
    if (this.savedIntents == null) {
      return that.savedIntents == null;
    }
    if (that.savedIntents == null) {
      return false;
    }
    if (this.savedIntents.length != that.savedIntents.length) {
      return false;
    }
    for (int i = 0; i < this.savedIntents.length; i++) {
      if (!this.savedIntents[i].filterEquals(that.savedIntents[i])) {
        return false;
      }
    }
    if (this.requestCode != that.requestCode) {
      return false;
    }
    return true;
  }

  @Override
  @Implementation
  public int hashCode() {
    int result = savedIntents != null ? Arrays.hashCode(savedIntents) : 0;
    if (savedContext != null) {
      String packageName = savedContext.getPackageName();
      result = 31 * result + (packageName != null ? packageName.hashCode() : 0);
    }
    result = 31 * result + requestCode;
    return result;
  }

  private static PendingIntent create(Context context, Intent[] intents, Type type, int requestCode,
      int flags) {
    Objects.requireNonNull(intents, "intents may not be null");

    // Search for a matching PendingIntent.
    PendingIntent pendingIntent = getCreatedIntentFor(type, intents, requestCode, flags);
    if ((flags & FLAG_NO_CREATE) != 0) {
      return pendingIntent;
    }

    // If requested, update the existing PendingIntent if one exists.
    if (pendingIntent != null && (flags & FLAG_UPDATE_CURRENT) != 0) {
      Intent intent = shadowOf(pendingIntent).getSavedIntent();
      Bundle extras = intent.getExtras();
      if (extras != null) {
        extras.clear();
      }
      intent.putExtras(intents[intents.length - 1]);
      return pendingIntent;
    }

    // If requested, cancel the existing PendingIntent if one exists.
    if (pendingIntent != null && (flags & FLAG_CANCEL_CURRENT) != 0) {
      ShadowPendingIntent toCancel = shadowOf(pendingIntent);
      toCancel.cancel();
      pendingIntent = null;
    }

    // Build the PendingIntent if it does not exist.
    if (pendingIntent == null) {
      pendingIntent = ReflectionHelpers.callConstructor(PendingIntent.class);
      ShadowPendingIntent shadowPendingIntent = shadowOf(pendingIntent);
      shadowPendingIntent.savedIntents = intents;
      shadowPendingIntent.type = type;
      shadowPendingIntent.savedContext = context;
      shadowPendingIntent.requestCode = requestCode;
      shadowPendingIntent.flags = flags;

      createdIntents.add(pendingIntent);
    }

    return pendingIntent;
  }

  private static PendingIntent getCreatedIntentFor(Type type, Intent[] intents, int requestCode,
      int flags) {
    for (PendingIntent createdIntent : createdIntents) {
      ShadowPendingIntent shadowPendingIntent = shadowOf(createdIntent);

      if (isOneShot(shadowPendingIntent.flags) != isOneShot(flags)) {
        continue;
      }

      if (isMutable(shadowPendingIntent.flags) != isMutable(flags)) {
        continue;
      }

      if (shadowPendingIntent.type != type) {
        continue;
      }

      if (shadowPendingIntent.requestCode != requestCode) {
        continue;
      }

      // The last Intent in the array acts as the "significant element" for matching as per
      // {@link #getActivities(Context, int, Intent[], int)}.
      Intent savedIntent = shadowPendingIntent.getSavedIntent();
      Intent targetIntent = intents[intents.length - 1];

      if (savedIntent == null ? targetIntent == null : savedIntent.filterEquals(targetIntent)) {
        return createdIntent;
      }
    }
    return null;
  }

  private static boolean isOneShot(int flags) {
    return (flags & FLAG_ONE_SHOT) != 0;
  }

  private static boolean isMutable(int flags) {
    return (flags & FLAG_IMMUTABLE) == 0;
  }

  @Resetter
  public static void reset() {
    createdIntents.clear();
  }
}<|MERGE_RESOLUTION|>--- conflicted
+++ resolved
@@ -43,7 +43,6 @@
   private boolean canceled;
 
   @Implementation
-<<<<<<< HEAD
   public static PendingIntent getActivity(
       Context context, int requestCode, @NonNull Intent intent, int flags) {
     return create(context, new Intent[] {intent}, Type.ACTIVITY, requestCode, flags);
@@ -92,38 +91,6 @@
   }
 
   @Implementation
-=======
-  public static PendingIntent getActivity(Context context, int requestCode, Intent intent, int flags) {
-    return create(context, new Intent[] {intent}, true, false, false, requestCode, flags);
-  }
-
-  @Implementation
-  public static PendingIntent getActivity(Context context, int requestCode, Intent intent, int flags, Bundle options) {
-    return create(context, new Intent[] {intent}, true, false, false, requestCode, flags);
-  }
-
-  @Implementation
-  public static PendingIntent getActivities(Context context, int requestCode, Intent[] intents, int flags) {
-    return create(context, intents, true, false, false, requestCode, flags);
-  }
-
-  @Implementation
-  public static PendingIntent getActivities(Context context, int requestCode, Intent[] intents, int flags, Bundle options) {
-    return create(context, intents, true, false, false, requestCode, flags);
-  }
-
-  @Implementation
-  public static PendingIntent getBroadcast(Context context, int requestCode, Intent intent, int flags) {
-    return create(context, new Intent[] {intent}, false, true, false, requestCode, flags);
-  }
-
-  @Implementation
-  public static PendingIntent getService(Context context, int requestCode, Intent intent, int flags) {
-    return create(context, new Intent[] {intent}, false, false, true, requestCode, flags);
-  }
-
-  @Implementation
->>>>>>> eac921e5
   public void send() throws CanceledException {
     send(savedContext, 0, null);
   }
